--- conflicted
+++ resolved
@@ -7,12 +7,8 @@
 from torch.utils.data import DataLoader
 from torchvision.datasets import CIFAR10
 
-<<<<<<< HEAD
-from fl4health.utils.dataset import BaseDataset, MNISTDataset
+from fl4health.utils.dataset import BaseDataset, MnistDataset
 from fl4health.utils.dataset_converter import DatasetConverter
-=======
-from fl4health.utils.dataset import BaseDataset, MnistDataset
->>>>>>> b5f209a2
 from fl4health.utils.sampler import LabelBasedSampler
 
 
@@ -26,30 +22,14 @@
 ) -> Tuple[DataLoader, DataLoader, Dict[str, int]]:
     """Load MNIST Dataset (training and validation set)."""
     log(INFO, f"Data directory: {str(data_dir)}")
-    if transform is None:
-        transform = transforms.Compose(
-            [
-                transforms.ToTensor(),
-                transforms.Normalize((0.5), (0.5)),
-            ]
-        )
-    train_ds: BaseDataset = MNISTDataset(
-        data_dir,
-        train=True,
-        transform=transform,
-        target_transform=target_transform,
+    transform = transforms.Compose(
+        [
+            transforms.ToTensor(),
+            transforms.Normalize((0.5), (0.5)),
+        ]
     )
-    val_ds: BaseDataset = MNISTDataset(
-        data_dir,
-        train=False,
-        transform=transform,
-        target_transform=target_transform,
-    )
-<<<<<<< HEAD
-=======
     train_ds: BaseDataset = MnistDataset(data_dir, train=True, transform=transform)
     val_ds: BaseDataset = MnistDataset(data_dir, train=False, transform=transform)
->>>>>>> b5f209a2
 
     if sampler is not None:
         train_ds = sampler.subsample(train_ds)
