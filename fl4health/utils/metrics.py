from __future__ import annotations

from abc import ABC, abstractmethod
from enum import Enum
from typing import Dict, List, Sequence, Tuple

import numpy as np
import torch
from flwr.common.typing import Optional, Scalar
from sklearn import metrics


class Metric(ABC):
    """
    Abstact class to be extended to create metric functions used to evaluate the
    predictions of a model.
    """

    def __init__(self, name: str):
        self.name = name

    @abstractmethod
    def __call__(self, logits: torch.Tensor, target: torch.Tensor) -> Scalar:
        raise NotImplementedError

    def __str__(self) -> str:
        return self.name


class BinarySoftDiceCoefficient(Metric):
    def __init__(
        self,
        name: str = "BinarySoftDiceCoefficient",
        epsilon: float = 1.0e-7,
        spatial_dimensions: Tuple[int, ...] = (2, 3, 4),
        logits_threshold: Optional[float] = 0.5,
    ):
        # Correction term on the DICE denominator calculation
        self.epsilon = epsilon
        # The spatial dimensions of the image within the prediction tensors. The default assumes that the images are 3D
        # and have shape batch_size, channel, spatial, spatial, spatial
        self.spatial_dimensions = spatial_dimensions
        # This is a threshold value where values above are classified as 1 and those below are mapped to 0. If the
        # threshod is None, then no thresholding is performed and a continuous or "soft" DICE coeff. is computed
        self.logits_threshold = logits_threshold
        super().__init__(name)

    def __call__(self, logits: torch.Tensor, target: torch.Tensor) -> Scalar:
        # Assuming the logits are to be mapped to binary. Note that this assumes the logits have already been
        # constrained to [0, 1]. The metric still functions if not, but results will be unpredictable.
        if self.logits_threshold:
            y_pred = (logits > self.logits_threshold).int()
        else:
            y_pred = logits
        intersection = (y_pred * target).sum(dim=self.spatial_dimensions)
        union = (0.5 * (y_pred + target)).sum(dim=self.spatial_dimensions)
        dice = intersection / (union + self.epsilon)
        # If both inputs are empty the dice coefficient should be equal 1
        dice[union == 0] = 1
        return torch.mean(dice).item()


class Accuracy(Metric):
    def __init__(self, name: str = "accuracy"):
        super().__init__(name)

    def __call__(self, logits: torch.Tensor, target: torch.Tensor) -> Scalar:
        # assuming batch first
        assert logits.shape[0] == target.shape[0]
        # Single value output, assume binary logits
        if len(logits.shape) == 1 or logits.shape[1] == 1:
            preds = (logits > 0.5).int()
        else:
            preds = torch.argmax(logits, 1)
        target = target.cpu().detach()
        preds = preds.cpu().detach()
        return metrics.accuracy_score(target, preds)


class BalancedAccuracy(Metric):
    def __init__(self, name: str = "balanced_accuracy"):
        super().__init__(name)

    def __call__(self, logits: torch.Tensor, target: torch.Tensor) -> Scalar:
        # assuming batch first
        assert logits.shape[0] == target.shape[0]
        target = target.cpu().detach()
        logits = logits.cpu().detach()
        y_true = target.reshape(-1)
        preds = np.argmax(logits, axis=1)
        return metrics.balanced_accuracy_score(y_true, preds)


class ROC_AUC(Metric):
    def __init__(self, name: str = "ROC_AUC score"):
        super().__init__(name)

    def __call__(self, logits: torch.Tensor, target: torch.Tensor) -> Scalar:
        assert logits.shape[0] == target.shape[0]
        prob = torch.nn.functional.softmax(logits, dim=1)
        prob = prob.cpu().detach()
        target = target.cpu().detach()
        y_true = target.reshape(-1)
        return metrics.roc_auc_score(y_true, prob, average="weighted", multi_class="ovr")


class F1(Metric):
    def __init__(self, name: str = "F1 score"):
        super().__init__(name)

    def __call__(self, logits: torch.Tensor, target: torch.Tensor) -> Scalar:
        assert logits.shape[0] == target.shape[0]
        target = target.cpu().detach()
        logits = logits.cpu().detach()
        y_true = target.reshape(-1)
        preds = np.argmax(logits, axis=1)
        return metrics.f1_score(y_true, preds, average="weighted")


class MetricMeterType(Enum):
    AVERAGE = "AVERGE"
    ACCUMULATION = "ACCUMULATION"


class MetricMeter(ABC):
    def __init__(self, metrics: Sequence[Metric], name: str = "") -> None:
        self.metrics: Sequence[Metric] = metrics
        self.name: str = name

    @abstractmethod
    def update(self, input: torch.Tensor, target: torch.Tensor) -> None:
        # Update the meter with batch input and target values
        raise NotImplementedError

    @abstractmethod
    def compute(self) -> Dict[str, Scalar]:
        # Compute final metric representations based on the underlying metrics provided to the meter
        raise NotImplementedError

    def clear(self) -> None:
        raise NotImplementedError

    @classmethod
    def get_meter_by_type(cls, metrics: Sequence[Metric], meter_enum: MetricMeterType, name: str = "") -> MetricMeter:
        if meter_enum is MetricMeterType.ACCUMULATION:
            return MetricAccumulationMeter(metrics, name)
        elif meter_enum is MetricMeterType.AVERAGE:
            return MetricAverageMeter(metrics, name)
        raise ValueError(f"Unsupported Meter Type {str(meter_enum)}")


class MetricAccumulationMeter(MetricMeter):
    """
    This meter class is used to for metrics that require accumulation of input and target values. That is, they are not
    compatible with computing via weighted averages.
    """

    def __init__(self, metrics: Sequence[Metric], name: str = "") -> None:
        super().__init__(metrics, name)
        self.accumulated_inputs: List[torch.Tensor] = []
        self.accumulated_targets: List[torch.Tensor] = []

    def update(self, input: torch.Tensor, target: torch.Tensor) -> None:
        self.accumulated_inputs.append(input)
        self.accumulated_targets.append(target)

    def compute(self) -> Dict[str, Scalar]:
        metric_values = []
        stacked_inputs = torch.cat(self.accumulated_inputs)
        stacked_targets = torch.cat(self.accumulated_targets)
        for metric in self.metrics:
            metric_values.append(metric(stacked_inputs, stacked_targets))

        results: Dict[str, Scalar] = {
            f"{self.name}_{str(metric)}".lstrip("_"): metric_value
            for metric, metric_value in zip(self.metrics, metric_values)
        }

        return results

    def clear(self) -> None:
        self.accumulated_inputs = []
        self.accumulated_targets = []


class MetricAverageMeter(MetricMeter):
    """
    class used to compute the average of metrics iteratively evaluated over a set of prediction-target pairings.
    The constructor takes a list of type Metric. These metrics are then evaluated each time the update method is
    called with predcitions and ground truth labels. The count corresponding to each evaluation is stored to ensure
    the metrics average is accurate. The compute method is used to return a dictionairy of metrics along with their
    current values.
    """

    def __init__(self, metrics: Sequence[Metric], name: str = "") -> None:
        super().__init__(metrics, name)
        self.metric_values_history: List[List[Scalar]] = [[] for _ in range(len(self.metrics))]
        self.counts: List[int] = []

    def update(self, input: torch.Tensor, target: torch.Tensor) -> None:
        """
        Evaluate metrics and store results.
        """
        metric_values: List[Scalar] = [metric(input, target) for metric in self.metrics]
        self.counts.append(target.size(0))

        for i, metric_value in enumerate(metric_values):
            self.metric_values_history[i].append(metric_value)

    def compute(self) -> Dict[str, Scalar]:
        """
        Returns average of each metrics given its historical values and counts
        """
        total_count = sum(self.counts)
        weights: List[float] = [count / total_count for count in self.counts]

        metric_value_averages = []
        for metric_values in self.metric_values_history:
            avg = sum([weight * float(val) for weight, val in zip(weights, metric_values)])
            metric_value_averages.append(avg)

        results: Dict[str, Scalar] = {
            f"{self.name}_{str(metric)}".lstrip("_"): avg for metric, avg in zip(self.metrics, metric_value_averages)
        }

        return results

    def clear(self) -> None:
        self.metric_values_history = [[] for _ in range(len(self.metrics))]
        self.counts = []


class MetricMeterManager:
    """
    Class to manage one or metric meters.
    """

    def __init__(self, key_to_meter_map: Dict[str, MetricMeter]):
        self.key_to_meter_map = key_to_meter_map

    def update(self, preds: Dict[str, torch.Tensor], target: torch.Tensor) -> None:
<<<<<<< HEAD

=======
        # Assert that set of preds keys and map keys are the same
>>>>>>> 04796200
        for pred_key in preds.keys():
            if pred_key in self.key_to_meter_map.keys():
                self.key_to_meter_map[pred_key].update(preds[pred_key], target)

    def compute(self) -> Dict[str, Scalar]:
        all_results = {}
        for meter in self.key_to_meter_map.values():
            result = meter.compute()
            all_results.update(result)

        return all_results

    def clear(self) -> None:
        for meter in self.key_to_meter_map.values():
            meter.clear()<|MERGE_RESOLUTION|>--- conflicted
+++ resolved
@@ -239,11 +239,6 @@
         self.key_to_meter_map = key_to_meter_map
 
     def update(self, preds: Dict[str, torch.Tensor], target: torch.Tensor) -> None:
-<<<<<<< HEAD
-
-=======
-        # Assert that set of preds keys and map keys are the same
->>>>>>> 04796200
         for pred_key in preds.keys():
             if pred_key in self.key_to_meter_map.keys():
                 self.key_to_meter_map[pred_key].update(preds[pred_key], target)
