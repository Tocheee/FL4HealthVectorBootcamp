--- conflicted
+++ resolved
@@ -103,18 +103,12 @@
             accept_failures (bool, optional): Determines whether the server should accept failures during training or
                 evaluation from clients or not. If set to False, this will cause the server to shutdown all clients
                 and throw an exception. Defaults to True.
-<<<<<<< HEAD
             nnunet_trainer_class (type[nnUNetTrainer]): ``nnUNetTrainer`` class.
                 Useful for passing custom ``nnUNetTrainer``. Defaults to the standard ``nnUNetTrainer`` class.
                 Must match the ``nnunet_trainer_class`` passed to the ``NnunetClient``.
-=======
-            nnunet_trainer_class (type[nnUNetTrainer]): nnUNetTrainer class.
-                Useful for passing custom nnUNetTrainer. Defaults to the standard nnUNetTrainer class.
-                Must match the nnunet_trainer_class passed to the NnunetClient.
             global_deep_supervision (bool): Whether or not the global model should use deep supervision. Does
                 not affect the model architecture just the output during inference. This argument applies only to the
                 global model, not local client models. Defaults to False.
->>>>>>> 40576e2c
         """
         if checkpoint_and_state_module is not None:
             assert isinstance(
@@ -164,36 +158,22 @@
         self.checkpoint_and_state_module.model = model
 
     def update_before_fit(self, num_rounds: int, timeout: float | None) -> None:
-<<<<<<< HEAD
-        """
-        Hook method to allow the server to do some additional initialization prior to fitting. ``NunetServer``
-        uses this method to sample a client for properties which are required to initialize the server.
-
-        In particular, if a ``nnunet_plans`` file is not provided in the config, this method will sample a client
-        which passes the ``nnunet_plans`` back to the server through ``get_properties`` RPC. The server then
-        distributes the ``nnunet_plans`` to the other clients by including it in the config for subsequent FL rounds.
-
-        Even if the ``nnunet_plans`` are included in the config, the server will still poll a client in order to have
-        the required properties to instantiate the model architecture on the server side which is required for
-        checkpointing. These properties include ``num_segmentation_heads``, ``num_input_channels`` and
-        ``enable_deep_supervision``.
-=======
-        """Hook method to allow the server to do some additional initialization prior to fitting.
-
-        NunetServer uses this method to sample a client for properties for one of two reasons
-
-        1) If a global nnunet_plans file is not provided in the config, this method will request that a random client
-           which generate a plans file from it local dataset and return it to the server through the get_properties
-           RPC. The server then distributes the nnunet_plans to the other clients by including it in the config for
-           subsequent FL rounds.
-
-        AND/OR
-
-        2) If server side state or model checkpointing is being used, then server will  poll a client in order to have
+        """
+        Hook method to allow the server to do some additional initialization prior to fitting.
+
+        ``NunetServer`` uses this method to sample a client for properties for one of two reasons
+
+        1. If a global ``nnunet_plans`` file is not provided in the config, this method will request that a random
+           client which generate a plans file from it local dataset and return it to the server through the
+           ``get_properties`` RPC. The server then distributes the ``nnunet_plans`` to the other clients by including
+           it in the config for subsequent FL rounds.
+
+           AND/OR
+
+        2. If server side state or model checkpointing is being used, then server will  poll a client in order to have
            the required properties to instantiate the model architecture on the server side. These properties include
-           num_segmentation_heads and num_input_channels, essentially the number of input and output channels (which
-           are not specified in nnunet plans for some reason).
->>>>>>> 40576e2c
+           ``num_segmentation_heads`` and ``num_input_channels``, essentially the number of input and output channels
+           (which are not specified in nnunet plans for some reason).
 
         Args:
             num_rounds (int): The number of server rounds of FL to be performed
@@ -283,13 +263,8 @@
     def _save_server_state(self) -> None:
         """
         Save server checkpoint consisting of model, history, server round, metrics reporter and server name. This
-<<<<<<< HEAD
-        method overrides parent to also checkpoint ``nnunet_plans``, ``num_input_channels``,
-        ``num_segmentation_heads`` and ``enable_deep_supervision``.
-=======
-        method overrides parent to also checkpoint nnunet_plans, num_input_channels, num_segmentation_heads and
-        global_deep_supervision.
->>>>>>> 40576e2c
+        method overrides parent to also `checkpoint` ``nnunet_plans``, ``num_input_channels``,
+        ``num_segmentation_heads`` and ``global_deep_supervision``.
         """
 
         assert (
