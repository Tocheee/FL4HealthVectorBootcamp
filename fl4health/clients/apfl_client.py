--- conflicted
+++ resolved
@@ -10,11 +10,7 @@
 from fl4health.model_bases.apfl_base import ApflModule
 from fl4health.parameter_exchange.layer_exchanger import FixedLayerExchanger
 from fl4health.utils.losses import Losses, LossMeterType
-<<<<<<< HEAD
-from fl4health.utils.metrics import Metric, MetricMeter, MetricMeterManager, MetricMeterType
-=======
 from fl4health.utils.metrics import Metric
->>>>>>> bc143bc2
 
 
 class ApflClient(BasicClient):
@@ -26,30 +22,7 @@
         loss_meter_type: LossMeterType = LossMeterType.AVERAGE,
         checkpointer: Optional[TorchCheckpointer] = None,
     ) -> None:
-<<<<<<< HEAD
-        super().__init__(data_path, metrics, device, loss_meter_type, metric_meter_type, checkpointer)
-
-        # Define mapping from prediction key to meter to pass to MetricMeterManager constructor for train and val
-        train_key_to_meter_map = {
-            "local": MetricMeter.get_meter_by_type(self.metrics, metric_meter_type, "train_meter_local"),
-            "global": MetricMeter.get_meter_by_type(self.metrics, metric_meter_type, "train_meter_global"),
-            "personal": MetricMeter.get_meter_by_type(self.metrics, metric_meter_type, "train_meter_personal"),
-        }
-        self.train_metric_meter_mngr = MetricMeterManager(train_key_to_meter_map)
-        val_key_to_meter_map = {
-            "local": MetricMeter.get_meter_by_type(self.metrics, metric_meter_type, "val_meter_local"),
-            "global": MetricMeter.get_meter_by_type(self.metrics, metric_meter_type, "val_meter_global"),
-            "personal": MetricMeter.get_meter_by_type(self.metrics, metric_meter_type, "val_meter_personal"),
-        }
-        self.val_metric_meter_mngr = MetricMeterManager(val_key_to_meter_map)
-
-        self.train_loader: DataLoader
-        self.val_loader: DataLoader
-        self.num_train_samples: int
-        self.num_val_samples: int
-=======
         super().__init__(data_path, metrics, device, loss_meter_type, checkpointer)
->>>>>>> bc143bc2
 
         self.model: ApflModule
         self.learning_rate: float
