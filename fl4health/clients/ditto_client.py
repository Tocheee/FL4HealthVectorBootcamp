--- conflicted
+++ resolved
@@ -11,11 +11,7 @@
 from fl4health.checkpointing.client_module import ClientCheckpointModule
 from fl4health.clients.adaptive_drift_constraint_client import AdaptiveDriftConstraintClient
 from fl4health.parameter_exchange.full_exchanger import FullParameterExchanger
-<<<<<<< HEAD
 from fl4health.reporting.base_reporter import BaseReporter
-=======
-from fl4health.reporting.metrics import MetricsReporter
->>>>>>> 02688192
 from fl4health.utils.config import narrow_dict_type
 from fl4health.utils.losses import EvaluationLosses, LossMeterType, TrainingLosses
 from fl4health.utils.metrics import Metric
@@ -30,13 +26,8 @@
         device: torch.device,
         loss_meter_type: LossMeterType = LossMeterType.AVERAGE,
         checkpointer: Optional[ClientCheckpointModule] = None,
-<<<<<<< HEAD
         reporters: Sequence[BaseReporter] | None = None,
-        lam: float = 1.0,
-=======
-        metrics_reporter: Optional[MetricsReporter] = None,
         progress_bar: bool = False,
->>>>>>> 02688192
     ) -> None:
         """
         This client implements the Ditto algorithm from Ditto: Fair and Robust Federated Learning Through
@@ -49,7 +40,6 @@
         corresponding strategy used by the server
 
         Args:
-<<<<<<< HEAD
             data_path (Path): path to the data to be used to load the data for
                 client-side training
             metrics (Sequence[Metric]): Metrics to be computed based on the labels and
@@ -63,24 +53,8 @@
                 training. No checkpointing is done if not provided. Defaults to None.
             reporters (Sequence[BaseReporter], optional): A sequence of FL4Health
                 reporters which the client should send data to.
-            lam (float, optional): weight applied to the Ditto drift loss. Defaults to
-                1.0.
-
-=======
-            data_path (Path): path to the data to be used to load the data for client-side training
-            metrics (Sequence[Metric]): Metrics to be computed based on the labels and predictions of the client model
-            device (torch.device): Device indicator for where to send the model, batches, labels etc. Often 'cpu' or
-                'cuda'
-            loss_meter_type (LossMeterType, optional): Type of meter used to track and compute the losses over
-                each batch. Defaults to LossMeterType.AVERAGE.
-            checkpointer (Optional[ClientCheckpointModule], optional): Checkpointer module defining when and how to
-                do checkpointing during client-side training. No checkpointing is done if not provided. Defaults to
-                None.
-            metrics_reporter (Optional[MetricsReporter], optional): A metrics reporter instance to record the metrics
-                during the execution. Defaults to an instance of MetricsReporter with default init parameters.
             progress_bar (bool): Whether or not to display a progress bar during client training and validation.
                 Uses tqdm. Defaults to False
->>>>>>> 02688192
         """
         super().__init__(
             data_path=data_path,
@@ -88,12 +62,8 @@
             device=device,
             loss_meter_type=loss_meter_type,
             checkpointer=checkpointer,
-<<<<<<< HEAD
             reporters=reporters,
-=======
-            metrics_reporter=metrics_reporter,
             progress_bar=progress_bar,
->>>>>>> 02688192
         )
         self.global_model: nn.Module
 
@@ -201,16 +171,8 @@
 
         current_server_round = narrow_dict_type(config, "current_server_round", int)
         if current_server_round == 1 and fitting_round:
-<<<<<<< HEAD
-            log(
-                INFO,
-                "Initializing the global and local models weights for the first time",
-            )
-            self.initialize_all_model_weights(parameters, config)
-=======
             log(INFO, "Initializing the global and local models weights for the first time")
             self.initialize_all_model_weights(server_model_state, config)
->>>>>>> 02688192
         else:
             # Route the parameters to the GLOBAL model in Ditto after the initial stage
             log(INFO, "Setting the global model weights")
