--- conflicted
+++ resolved
@@ -221,12 +221,6 @@
         target = self.transform_target(target)  # Apply transformation (Defaults to identity)
 
         # Compute all relevant losses
-<<<<<<< HEAD
-=======
-        # NOTE: features here should be a blank dictionary, as we're not using them
-        assert len(features) == 0
-
->>>>>>> d14da084
         losses = self.compute_training_loss(preds, features, target)
 
         # Take a step with the global model vanilla loss
