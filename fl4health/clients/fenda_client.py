--- conflicted
+++ resolved
@@ -114,9 +114,10 @@
         assert isinstance(self.model, FendaModel)
         if self.perfcl_loss_weights:
             self.aggregated_global_module = self.clone_and_freeze_model(self.model.global_module)
-<<<<<<< HEAD
         if self.mkmmd_loss_weight:
             self.set_optimized_betas(self.mkmmd_loss)
+
+        return super().update_before_train(current_server_round)
 
     def set_optimized_betas(self, mkmmd_loss: MkMmdLoss) -> None:
         """Set the optimized betas for the MK-MMD loss."""
@@ -137,9 +138,6 @@
         mkmmd_loss.betas = mkmmd_loss.optimize_betas(
             X=torch.cat(local_dist, dim=0), Y=torch.cat(aggregated_dist, dim=0), lambda_m=1e-5
         )
-=======
-        return super().update_before_train(current_server_round)
->>>>>>> 80e726b9
 
     def get_cosine_similarity_loss(self, local_features: torch.Tensor, global_features: torch.Tensor) -> torch.Tensor:
         """
