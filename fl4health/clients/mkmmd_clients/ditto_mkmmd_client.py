--- conflicted
+++ resolved
@@ -111,15 +111,8 @@
     def update_before_train(self, current_server_round: int) -> None:
         super().update_before_train(current_server_round)
         assert isinstance(self.global_model, nn.Module)
-<<<<<<< HEAD
-        # Register hooks to extract features from the local model if not already registered. As hooks have
-        #  to be removed to checkpoint the model, so we check if they need to be re-registered each time.
-        self.local_feature_extractor._maybe_register_hooks()
-        # Clone and freeze the initial GLOBAL MODEL. This is used to extract features for the MkMMD constraints
-=======
         # Clone and freeze the initial weights GLOBAL MODEL. These are used to form the Ditto local
         # update penalty term.
->>>>>>> 4b95db81
         self.initial_global_model = self.clone_and_freeze_model(self.global_model)
         self.initial_global_feature_extractor = FeatureExtractorBuffer(
             model=self.initial_global_model,
