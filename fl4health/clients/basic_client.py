from logging import INFO
from pathlib import Path
from typing import Any, Dict, Optional, Sequence, Tuple, Union

import torch
import torch.nn as nn
from flwr.common.logger import log
from flwr.common.typing import Config, NDArrays, Scalar
from torch.nn.modules.loss import _Loss
from torch.optim import Optimizer
from torch.utils.data import DataLoader

from fl4health.checkpointing.checkpointer import TorchCheckpointer
from fl4health.clients.numpy_fl_client import NumpyFlClient
from fl4health.parameter_exchange.full_exchanger import FullParameterExchanger
from fl4health.parameter_exchange.parameter_exchanger_base import ParameterExchanger
from fl4health.reporting.fl_wanb import ClientWandBReporter
from fl4health.utils.losses import Losses, LossMeter, LossMeterType
from fl4health.utils.metrics import Metric, MetricMeter, MetricMeterType


class BasicClient(NumpyFlClient):
    """
    Base FL Client with functionality to train, evaluate, log, report and checkpoint.
    User is responsible for implementing methods: get_model, get_optimizer, get_data_loaders, get_criterion
    Other methods can be overriden to achieve custom functionality.
    """

    def __init__(
        self,
        data_path: Path,
        metrics: Sequence[Metric],
        device: torch.device,
        loss_meter_type: LossMeterType = LossMeterType.AVERAGE,
        metric_meter_type: MetricMeterType = MetricMeterType.AVERAGE,
        checkpointer: Optional[TorchCheckpointer] = None,
    ) -> None:
        super().__init__(data_path, device)
        self.metrics = metrics
        self.checkpointer = checkpointer
        self.train_loss_meter = LossMeter.get_meter_by_type(loss_meter_type)
        self.val_loss_meter = LossMeter.get_meter_by_type(loss_meter_type)
        self.train_metric_meter = MetricMeter.get_meter_by_type(self.metrics, metric_meter_type, "train_meter")
        self.val_metric_meter = MetricMeter.get_meter_by_type(self.metrics, metric_meter_type, "val_meter")

        self.model: nn.Module
        self.optimizer: torch.optim.Optimizer

        self.train_loader: DataLoader
        self.val_loader: DataLoader
        self.num_train_samples: int
        self.num_val_samples: int
        self.learning_rate: float

<<<<<<< HEAD
=======
        # Need to track total_steps across rounds for WANDB reporting
        self.total_steps: int = 0

    def set_parameters(self, parameters: NDArrays, config: Config) -> None:
        # Set the model weights and initialize the correct weights with the parameter exchanger.
        super().set_parameters(parameters, config)

>>>>>>> 03849f78
    def process_config(self, config: Config) -> Tuple[Union[int, None], Union[int, None], int]:
        """
        Method to ensure the required keys are present in config and extracts the values.
        """
        current_server_round = self.narrow_config_type(config, "current_server_round", int)

        if ("local_epochs" in config) and ("local_steps" in config):
            raise ValueError("Config cannot contain both local_epochs and local_steps. Please specify only one.")
        elif "local_epochs" in config:
            local_epochs = self.narrow_config_type(config, "local_epochs", int)
            local_steps = None
        elif "local_steps" in config:
            local_steps = self.narrow_config_type(config, "local_steps", int)
            local_epochs = None
        else:
            raise ValueError("Must specify either local_epochs or local_steps in the Config.")

        # Either local epochs or local steps is none based on what key is passed in the config
        return local_epochs, local_steps, current_server_round

    def fit(self, parameters: NDArrays, config: Config) -> Tuple[NDArrays, int, Dict[str, Scalar]]:
        local_epochs, local_steps, current_server_round = self.process_config(config)

        if not self.initialized:
            self.setup_client(config)

        self.set_parameters(parameters, config)

        if local_epochs is not None:
            _, metrics = self.train_by_epochs(local_epochs, current_server_round)
            local_steps = len(self.train_loader) * local_epochs  # total steps over training round
        elif local_steps is not None:
            _, metrics = self.train_by_steps(local_steps, current_server_round)
        else:
            raise ValueError("Must specify either local_epochs or local_steps in the Config.")

        # Update after train round (Used by Scaffold and DP-Scaffold Client to update control variates)
        self.update_after_train(local_steps)

        # FitRes should contain local parameters, number of examples on client, and a dictionary holding metrics
        # calculation results.
        return (
            self.get_parameters(config),
            self.num_train_samples,
            metrics,
        )

    def evaluate(self, parameters: NDArrays, config: Config) -> Tuple[float, int, Dict[str, Scalar]]:
        if not self.initialized:
            self.setup_client(config)

        self.set_parameters(parameters, config)
        loss, metric_values = self.validate()
        # EvaluateRes should return the loss, number of examples on client, and a dictionary holding metrics
        # calculation results.
        return (
            loss,
            self.num_val_samples,
            metric_values,
        )

    def _handle_logging(
        self,
        loss_dict: Dict[str, float],
        metrics_dict: Dict[str, Scalar],
        current_round: Optional[int] = None,
        current_epoch: Optional[int] = None,
        is_validation: bool = False,
    ) -> None:
        initial_log_str = f"Current FL Round: {str(current_round)}\t" if current_round is not None else ""
        initial_log_str += f"Current Epoch: {str(current_epoch)}" if current_epoch is not None else ""
        if initial_log_str != "":
            log(INFO, initial_log_str)

        metric_string = "\t".join([f"{key}: {str(val)}" for key, val in metrics_dict.items()])
        loss_string = "\t".join([f"{key}: {str(val)}" for key, val in loss_dict.items()])
        metric_prefix = "Validation" if is_validation else "Training"
        log(
            INFO,
            f"Client {metric_prefix} Losses: {loss_string} \n" f"Client {metric_prefix} Metrics: {metric_string}",
        )

    def _handle_reporting(
        self,
        loss_dict: Dict[str, float],
        metric_dict: Dict[str, Scalar],
        current_round: Optional[int] = None,
    ) -> None:

        # If reporter is None we do not report to wandb and return
        if self.wandb_reporter is None:
            return

        # If no current_round is passed or current_round is None, set current_round to 0
        # This situation only arises when we do local finetuning and call train_by_epochs or train_by_steps explicitly
        current_round = current_round if current_round is not None else 0

        reporting_dict: Dict[str, Any] = {"server_round": current_round}
        reporting_dict.update({"step": self.total_steps})
        reporting_dict.update(loss_dict)
        reporting_dict.update(metric_dict)
        self.wandb_reporter.report_metrics(reporting_dict)

    def train_step(self, input: torch.Tensor, target: torch.Tensor) -> Tuple[Losses, torch.Tensor]:
        """
        Given input and target, generate predictions, compute loss, optionally update metrics if they exist.
        Assumes self.model is in train model already.
        """
        # Clear gradients from optimizer if they exist
        self.optimizer.zero_grad()

        # Call user defined methods to get predictions and compute loss
        preds = self.predict(input)
        losses = self.compute_loss(preds, target)

        # Compute backward pass and update paramters with optimizer
        losses.backward.backward()
        self.optimizer.step()

        return losses, preds

    def val_step(self, input: torch.Tensor, target: torch.Tensor) -> Tuple[Losses, torch.Tensor]:
        """
        Given input and target, compute loss, update loss and metrics
        Assumes self.model is in eval mode already.
        """

        # Get preds and compute loss
        with torch.no_grad():
            preds = self.predict(input)
            losses = self.compute_loss(preds, target)

        return losses, preds

    def train_by_epochs(
        self, epochs: int, current_round: Optional[int] = None
    ) -> Tuple[Dict[str, float], Dict[str, Scalar]]:
        self.model.train()
        for local_epoch in range(epochs):
            self.train_metric_meter.clear()
            self.train_loss_meter.clear()
            for input, target in self.train_loader:
                input, target = input.to(self.device), target.to(self.device)
                losses, preds = self.train_step(input, target)
                self.train_loss_meter.update(losses)
                self.train_metric_meter.update(preds, target)
                self.total_steps += 1
            metrics = self.train_metric_meter.compute()
            losses = self.train_loss_meter.compute()
            loss_dict = losses.as_dict()

            # Log results and maybe report via WANDB
            self._handle_logging(loss_dict, metrics, current_round=current_round, current_epoch=local_epoch)
            self._handle_reporting(loss_dict, metrics, current_round=current_round)

        # Return final training metrics
        return loss_dict, metrics

    def train_by_steps(
        self, steps: int, current_round: Optional[int] = None
    ) -> Tuple[Dict[str, float], Dict[str, Scalar]]:
        self.model.train()

        # Pass loader to iterator so we can step through train loader
        train_iterator = iter(self.train_loader)

        self.train_loss_meter.clear()
        self.train_metric_meter.clear()
        for _ in range(steps):
            try:
                input, target = next(train_iterator)
            except StopIteration:
                # StopIteration is thrown if dataset ends
                # reinitialize data loader
                train_iterator = iter(self.train_loader)
                input, target = next(train_iterator)

            input, target = input.to(self.device), target.to(self.device)
            losses, preds = self.train_step(input, target)
            self.train_loss_meter.update(losses)
            self.train_metric_meter.update(preds, target)

            self.total_steps += 1

        losses = self.train_loss_meter.compute()
        loss_dict = losses.as_dict()
        metrics = self.train_metric_meter.compute()

        # Log results and maybe report via WANDB
        self._handle_logging(loss_dict, metrics, current_round=current_round)
        self._handle_reporting(loss_dict, metrics, current_round=current_round)

        return loss_dict, metrics

    def validate(self) -> Tuple[float, Dict[str, Scalar]]:
        self.model.eval()
        self.val_metric_meter.clear()
        self.val_loss_meter.clear()
        with torch.no_grad():
            for input, target in self.val_loader:
                input, target = input.to(self.device), target.to(self.device)
                losses, preds = self.val_step(input, target)
                self.val_loss_meter.update(losses)
                self.val_metric_meter.update(preds, target)

        # Compute losses and metrics over validation set
        losses = self.val_loss_meter.compute()
        loss_dict = losses.as_dict()
        metrics = self.val_metric_meter.compute()
        self._handle_logging(loss_dict, metrics, is_validation=True)

        # Checkpoint based on loss which is output of user defined compute_loss method
        self._maybe_checkpoint(loss_dict["checkpoint"])
        return loss_dict["checkpoint"], metrics

    def get_properties(self, config: Config) -> Dict[str, Scalar]:
        """
        Return properties (train and validation dataset sample counts) of client.
        """
        if not self.initialized:
            self.setup_client(config)

        return {"num_train_samples": self.num_train_samples, "num_val_samples": self.num_val_samples}

    def setup_client(self, config: Config) -> None:
        """
        Set dataloaders, optimizers, parameter exchangers and other attributes derived from these.
        """
        # Explicitly send the model to the desired device. This is idempotent.
        self.model = self.get_model(config).to(self.device)
        train_loader, val_loader = self.get_data_loaders(config)
        self.train_loader = train_loader
        self.val_loader = val_loader

        # The following lines are type ignored because torch datasets are not "Sized"
        # IE __len__ is considered optionally defined. In practice, it is almost always defined
        # and as such, we will make that assumption.
        self.num_train_samples = len(self.train_loader.dataset)  # type: ignore
        self.num_val_samples = len(self.val_loader.dataset)  # type: ignore

        self.optimizer = self.get_optimizer(config)
        self.learning_rate = self.optimizer.defaults["lr"]
        self.criterion = self.get_criterion(config)
        self.parameter_exchanger = self.get_parameter_exchanger(config)

        self.wandb_reporter = ClientWandBReporter.from_config(self.client_name, config)

        super().setup_client(config)

    def get_parameter_exchanger(self, config: Config) -> ParameterExchanger:
        """
        Returns Full Parameter Exchangers. Subclasses that require custom Parameter Exchangers can override this.
        """
        return FullParameterExchanger()

    def predict(self, input: torch.Tensor) -> torch.Tensor:
        """
        Return predictions when given input. User can override for more complex logic.
        """
        return self.model(input)

    def compute_loss(self, preds: torch.Tensor, target: torch.Tensor) -> Losses:
        """
        Computes loss given preds and torch and the user defined criterion. Optionally includes dictionairy of
        loss components if you wish to train the total loss as well as sub losses if they exist.
        """
        loss = self.criterion(preds, target)
        losses = Losses(checkpoint=loss, backward=loss)
        return losses

    def get_data_loaders(self, config: Config) -> Tuple[DataLoader, DataLoader]:
        """
        User defined method that returns a PyTorch Train DataLoader
        and a PyTorch Validation DataLoader
        """
        raise NotImplementedError

    def get_criterion(self, config: Config) -> _Loss:
        """
        User defined method that returns PyTorch loss to train model.
        """
        raise NotImplementedError

    def get_optimizer(self, config: Config) -> Optimizer:
        """
        Method to be defined by user that returns the PyTorch optimizer used to train models locally
        """
        raise NotImplementedError

    def get_model(self, config: Config) -> nn.Module:
        """
        User defined method that Returns PyTorch model
        """
        raise NotImplementedError

    def update_after_train(self, local_steps: int) -> None:
        pass<|MERGE_RESOLUTION|>--- conflicted
+++ resolved
@@ -52,16 +52,9 @@
         self.num_val_samples: int
         self.learning_rate: float
 
-<<<<<<< HEAD
-=======
         # Need to track total_steps across rounds for WANDB reporting
         self.total_steps: int = 0
 
-    def set_parameters(self, parameters: NDArrays, config: Config) -> None:
-        # Set the model weights and initialize the correct weights with the parameter exchanger.
-        super().set_parameters(parameters, config)
-
->>>>>>> 03849f78
     def process_config(self, config: Config) -> Tuple[Union[int, None], Union[int, None], int]:
         """
         Method to ensure the required keys are present in config and extracts the values.
