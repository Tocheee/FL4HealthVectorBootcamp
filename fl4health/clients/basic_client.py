import copy
import random
import string
from logging import INFO
from pathlib import Path
from typing import Any, Dict, Optional, Sequence, Tuple, Type, TypeVar, Union

import torch
import torch.nn as nn
from flwr.client import NumPyClient
from flwr.common.logger import log
from flwr.common.typing import Config, NDArrays, Scalar
from torch.nn.modules.loss import _Loss
from torch.optim import Optimizer
from torch.utils.data import DataLoader

from fl4health.checkpointing.checkpointer import TorchCheckpointer
from fl4health.client_surgery.warmup_module import WarmupModule
from fl4health.parameter_exchange.full_exchanger import FullParameterExchanger
from fl4health.parameter_exchange.parameter_exchanger_base import ParameterExchanger
from fl4health.reporting.fl_wanb import ClientWandBReporter
from fl4health.utils.losses import Losses, LossMeter, LossMeterType
from fl4health.utils.metrics import Metric, MetricManager

T = TypeVar("T")


class BasicClient(NumPyClient):
    def __init__(
        self,
        data_path: Path,
        metrics: Sequence[Metric],
        device: torch.device,
        loss_meter_type: LossMeterType = LossMeterType.AVERAGE,
        checkpointer: Optional[TorchCheckpointer] = None,
<<<<<<< HEAD
        seed: Optional[int] = None,
        warmup_module: Optional[WarmupModule] = None,
=======
>>>>>>> 0d5c51df
    ) -> None:
        """
        Base FL Client with functionality to train, evaluate, log, report and checkpoint.
        User is responsible for implementing methods: get_model, get_optimizer, get_data_loaders, get_criterion
        Other methods can be overriden to achieve custom functionality.

        Args:
            data_path (Path): path to the data to be used to load the data for client-side training
            metrics (Sequence[Metric]): Metrics to be computed based on the labels and predictions of the client model
            device (torch.device): Device indicator for where to send the model, batches, labels etc. Often 'cpu' or
                'cuda'
            loss_meter_type (LossMeterType, optional): Type of meter used to track and compute the losses over
                each batch. Defaults to LossMeterType.AVERAGE.
            checkpointer (Optional[TorchCheckpointer], optional): Checkpointer to be used for client-side
                checkpointing. Defaults to None.
        """

        self.data_path = data_path
        self.device = device
        self.metrics = metrics
        self.checkpointer = checkpointer

        self.client_name = self.generate_hash()
        self.initialized = False  # Whether or not the client has been setup
        self.model_weights_initialized = False

        # Loss and Metric management
        self.train_loss_meter = LossMeter.get_meter_by_type(loss_meter_type)
        self.val_loss_meter = LossMeter.get_meter_by_type(loss_meter_type)
        self.train_metric_manager = MetricManager(metrics=self.metrics, metric_manager_name="train")
        self.val_metric_manager = MetricManager(metrics=self.metrics, metric_manager_name="val")

        # Optional variable to store the weights that the client was initialized with during each round of training
        self.initial_weights: Optional[NDArrays] = None

        self.wandb_reporter: Optional[ClientWandBReporter] = None
        self.total_steps: int = 0  # Need to track total_steps across rounds for WANDB reporting

        # Attributes to be initialized in setup_client
        self.parameter_exchanger: ParameterExchanger
        self.model: nn.Module
        self.optimizers: Dict[str, torch.optim.Optimizer]
        self.train_loader: DataLoader
        self.val_loader: DataLoader
        self.num_train_samples: int
        self.num_val_samples: int
        self.learning_rate: Optional[float] = None

<<<<<<< HEAD
        self.warmup_module = warmup_module

    def _maybe_fix_random_seeds(self, seed: Optional[int] = None) -> None:
        """
        If seed value is provided, fix random seeds for reproducibility of results.

        Args:
            seed (int): The seed value to be used for random number generators.
        """
        if seed is None:
            log(INFO, "No seed provided. Using random seed.")
        else:
            log(INFO, f"Setting seed to {seed}")
            random.seed(seed)
            np.random.seed(seed)
            torch.manual_seed(seed)

=======
>>>>>>> 0d5c51df
    def _maybe_checkpoint(self, current_metric_value: float) -> None:
        """
        If checkpointer exists, maybe checkpoint model based on the current comparison metric value.

        Args:
            current_metric_value (float): The metric value obtained by the current model.
                Used to decide if to checkpoint model by checkpointer.
        """
        if self.checkpointer:
            self.checkpointer.maybe_checkpoint(self.model, current_metric_value)

    def generate_hash(self, length: int = 8) -> str:
        """
        Generates unique hash used as id for client.

        Args:
           length (int): The length of the hash.

        Returns:
            str: client id
        """
        return "".join(random.choice(string.ascii_lowercase) for i in range(length))

    def get_parameters(self, config: Config) -> NDArrays:
        """
        Determines which parameters are sent back to the server for aggregation. This uses a parameter exchanger to
        determine parameters sent.

        Args:
            config (Config): The config is sent by the FL server to allow for customization in the function if desired.

        Returns:
            NDArrays: These are the parameters to be sent to the server. At minimum they represent the relevant model
                parameters to be aggregated, but can contain more information.
        """

        assert self.model is not None and self.parameter_exchanger is not None
        return self.parameter_exchanger.push_parameters(self.model, config=config)

    def set_parameters(self, parameters: NDArrays, config: Config) -> None:
        """
        Sets the local model parameters transfered from the server using a parameter exchanger to coordinate how
        parameters are set. If it's the first time the model is being initialized, we assume the full model is being
        initialized and use the FullParameterExchanger() to set all model weights.

        Args:
            parameters (NDArrays): Parameters have information about model state to be added to the relevant client
                model but may contain more information than that.
            config (Config): The config is sent by the FL server to allow for customization in the function if desired.
        """
        assert self.model is not None
        if not self.model_weights_initialized:
            self.initialize_all_model_weights(parameters, config)
            if self.warmup_module:
                self.warmup_module._maybe_load_from_pretrained(self.model)
        else:
            assert self.parameter_exchanger is not None
            self.parameter_exchanger.pull_parameters(parameters, self.model, config)

    def initialize_all_model_weights(self, parameters: NDArrays, config: Config) -> None:
        """
        If this is the first time we're initializing the model weights, we use the FullParameterExchanger to
        initialize all model components

        Args:
            parameters (NDArrays): Model parameters to be injected into the client model
            config (Config): The config is sent by the FL server to allow for customization in the function if desired.
        """
        FullParameterExchanger().pull_parameters(parameters, self.model, config)
        self.model_weights_initialized = True

    def narrow_config_type(self, config: Config, config_key: str, narrow_type_to: Type[T]) -> T:
        """
        Checks if a config_key exists in config and if so, verify it is of type narrow_type_to.

        Args:
            config (Config): The config object from the server.
            config_key (str): The key to check config for.
            narrow_type_to (Type[T]): The expected type of config[config_key]

        Returns:
            T: The type-checked value at config[config_key]

        Raises:
            ValueError: If config[config_key] is not of type narrow_type_to or
                if the config_key is not present in config.
        """
        if config_key not in config:
            raise ValueError(f"{config_key} is not present in the Config.")

        config_value = config[config_key]
        if isinstance(config_value, narrow_type_to):
            return config_value
        else:
            raise ValueError(f"Provided configuration key ({config_key}) value does not have correct type")

    def shutdown(self) -> None:
        """
        Shuts down the client. Involves shutting down W&B reporter if one exists.
        """
        if self.wandb_reporter:
            self.wandb_reporter.shutdown_reporter()

    def process_config(self, config: Config) -> Tuple[Union[int, None], Union[int, None], int]:
        """
        Method to ensure the required keys are present in config and extracts values to be returned.

        Args:
            config (Config): The config from the server.

        Returns:
            Tuple[Union[int, None], Union[int, None], int]: Returns the local_epochs, local_steps and
                current_server_round. Ensures only one of local_epochs and local_steps is defined in the config
                and sets the one that is not to None.

        Raises:
            ValueError: If the config contains both local_steps and local epochs or if local_steps, local_epochs or
                current_server_round is of the wrong type (int).
        """
        current_server_round = self.narrow_config_type(config, "current_server_round", int)

        if ("local_epochs" in config) and ("local_steps" in config):
            raise ValueError("Config cannot contain both local_epochs and local_steps. Please specify only one.")
        elif "local_epochs" in config:
            local_epochs = self.narrow_config_type(config, "local_epochs", int)
            local_steps = None
        elif "local_steps" in config:
            local_steps = self.narrow_config_type(config, "local_steps", int)
            local_epochs = None
        else:
            raise ValueError("Must specify either local_epochs or local_steps in the Config.")

        # Either local epochs or local steps is none based on what key is passed in the config
        return local_epochs, local_steps, current_server_round

    def fit(self, parameters: NDArrays, config: Config) -> Tuple[NDArrays, int, Dict[str, Scalar]]:
        """
        Processes config, initializes client (if first round) and performs training based on the passed config.

        Args:
            parameters (NDArrays): The parameters of the model to be used in fit.
            config (NDArrays): The config from the server.

        Returns:
            Tuple[NDArrays, int, Dict[str, Scalar]]: The parameters following the local training along with the
            number of samples in the local training dataset and the computed metrics throughout the fit.

        Raises:
            ValueError: If local_steps or local_epochs is not specified in config.
        """
        local_epochs, local_steps, current_server_round = self.process_config(config)

        if not self.initialized:
            self.setup_client(config)

        self.set_parameters(parameters, config)

        if local_epochs is not None:
            loss_dict, metrics = self.train_by_epochs(local_epochs, current_server_round)
            local_steps = len(self.train_loader) * local_epochs  # total steps over training round
        elif local_steps is not None:
            loss_dict, metrics = self.train_by_steps(local_steps, current_server_round)
        else:
            raise ValueError("Must specify either local_epochs or local_steps in the Config.")

        # Update after train round (Used by Scaffold and DP-Scaffold Client to update control variates)
        self.update_after_train(local_steps, loss_dict)

        # FitRes should contain local parameters, number of examples on client, and a dictionary holding metrics
        # calculation results.
        return (
            self.get_parameters(config),
            self.num_train_samples,
            metrics,
        )

    def evaluate(self, parameters: NDArrays, config: Config) -> Tuple[float, int, Dict[str, Scalar]]:
        """
        Evaluates the model on the validation set.

        Args:
            parameters (NDArrays): The parameters of the model to be evaluated.
            config (NDArrays): The config object from the server.

        Returns:
            Tuple[float, int, Dict[str, Scalar]]: A loss associated with the evaluation, the number of samples in the
                validation set and the metric_values associated with evaluation.
        """
        if not self.initialized:
            self.setup_client(config)

        self.set_parameters(parameters, config)
        loss, metric_values = self.validate()
        # EvaluateRes should return the loss, number of examples on client, and a dictionary holding metrics
        # calculation results.
        return (
            loss,
            self.num_val_samples,
            metric_values,
        )

    def _handle_logging(
        self,
        loss_dict: Dict[str, float],
        metrics_dict: Dict[str, Scalar],
        current_round: Optional[int] = None,
        current_epoch: Optional[int] = None,
        is_validation: bool = False,
    ) -> None:
        """
        Handles the logging of losses, metrics and other information to the output file.

        Args:
            loss_dict (Dict[str, float]): A dictionary of losses to log.
            metrics_dict (Dict[str, Scalar]): A dictionary of the metric to log.
            current_round (Optional[int]): The current FL round (ie current server round).
            current_epoch (Optional[int]): The current epoch of local training.
            is_validation (bool): Whether or not this logging is for validation set.
        """
        initial_log_str = f"Current FL Round: {str(current_round)}\t" if current_round is not None else ""
        initial_log_str += f"Current Epoch: {str(current_epoch)}" if current_epoch is not None else ""
        if initial_log_str != "":
            log(INFO, initial_log_str)

        metric_string = "\t".join([f"{key}: {str(val)}" for key, val in metrics_dict.items()])
        loss_string = "\t".join([f"{key}: {str(val)}" for key, val in loss_dict.items()])
        metric_prefix = "Validation" if is_validation else "Training"
        log(
            INFO,
            f"Client {metric_prefix} Losses: {loss_string} \n" f"Client {metric_prefix} Metrics: {metric_string}",
        )

    def _handle_reporting(
        self,
        loss_dict: Dict[str, float],
        metric_dict: Dict[str, Scalar],
        current_round: Optional[int] = None,
    ) -> None:
        """
        Handles reporting of losses and metrics to W&B.

        Args:
            loss_dict (Dict[str, float]): A dictionary of losses to log.
            metrics_dict (Dict[str, Scalar]): A dictionary of metrics to log.
            current_round (Optional[int]): The current FL round.
        """
        # If reporter is None we do not report to wandb and return
        if self.wandb_reporter is None:
            return

        # If no current_round is passed or current_round is None, set current_round to 0
        # This situation only arises when we do local finetuning and call train_by_epochs or train_by_steps explicitly
        current_round = current_round if current_round is not None else 0

        reporting_dict: Dict[str, Any] = {"server_round": current_round}
        reporting_dict.update({"step": self.total_steps})
        reporting_dict.update(loss_dict)
        reporting_dict.update(metric_dict)
        self.wandb_reporter.report_metrics(reporting_dict)

    def train_step(self, input: torch.Tensor, target: torch.Tensor) -> Tuple[Losses, Dict[str, torch.Tensor]]:
        """
        Given a single batch of input and target data, generate predictions, compute loss, update parameters and
        optionally update metrics if they exist. (ie backprop on a single batch of data).
        Assumes self.model is in train mode already.

        Args:
            input (torch.Tensor): The input to be fed into the model.
            target (torch.Tensor): The target corresponding to the input.

        Returns:
            Tuple[Losses, Dict[str, torch.Tensor]]: The losses object from the train step along with
                a dictionary of any predictions produced by the model.
        """
        # Clear gradients from optimizer if they exist
        self.optimizers["global"].zero_grad()

        # Call user defined methods to get predictions and compute loss
        preds, features = self.predict(input)
        losses = self.compute_loss(preds, features, target)

        # Compute backward pass and update paramters with optimizer
        losses.backward["backward"].backward()
        self.optimizers["global"].step()

        return losses, preds

    def val_step(self, input: torch.Tensor, target: torch.Tensor) -> Tuple[Losses, Dict[str, torch.Tensor]]:
        """
        Given input and target, compute loss, update loss and metrics.
        Assumes self.model is in eval mode already.

        Args:
            input (torch.Tensor): The input to be fed into the model.
            target (torch.Tensor): The target corresponding to the input.

        Returns:
            Tuple[Losses, Dict[str, torch.Tensor]]: The losses object from the val step along with
            a dictionary of the predictions produced by the model.
        """

        # Get preds and compute loss
        with torch.no_grad():
            preds, features = self.predict(input)
            losses = self.compute_loss(preds, features, target)

        return losses, preds

    def train_by_epochs(
        self, epochs: int, current_round: Optional[int] = None
    ) -> Tuple[Dict[str, float], Dict[str, Scalar]]:
        """
        Train locally for the specified number of epochs.

        Args:
            epochs (int): The number of epochs for local training.
            current_round (Optional[int]): The current FL round.

        Returns:
            Tuple[Dict[str, float], Dict[str, Scalar]]: The loss and metrics dictionary from the local training.
                Loss is a dictionary of one or more losses that represent the different components of the loss.
        """
        self.model.train()
        local_step = 0
        for local_epoch in range(epochs):
            self.train_metric_manager.clear()
            self.train_loss_meter.clear()
            for input, target in self.train_loader:
                input, target = input.to(self.device), target.to(self.device)
                losses, preds = self.train_step(input, target)
                self.train_loss_meter.update(losses)
                self.train_metric_manager.update(preds, target)
                self.update_after_step(local_step)
                self.total_steps += 1
                local_step += 1
            metrics = self.train_metric_manager.compute()
            losses = self.train_loss_meter.compute()
            loss_dict = losses.as_dict()

            # Log results and maybe report via WANDB
            self._handle_logging(loss_dict, metrics, current_round=current_round, current_epoch=local_epoch)
            self._handle_reporting(loss_dict, metrics, current_round=current_round)

        # Return final training metrics
        return loss_dict, metrics

    def train_by_steps(
        self, steps: int, current_round: Optional[int] = None
    ) -> Tuple[Dict[str, float], Dict[str, Scalar]]:
        """
        Train locally for the specified number of steps.

        Args:
            steps (int): The number of steps to train locally.

        Returns:
            Tuple[Dict[str, float], Dict[str, Scalar]]: The loss and metrics dictionary from the local training.
                Loss is a dictionary of one or more losses that represent the different components of the loss.
        """
        self.model.train()

        # Pass loader to iterator so we can step through train loader
        train_iterator = iter(self.train_loader)

        self.train_loss_meter.clear()
        self.train_metric_manager.clear()
        for step in range(steps):
            try:
                input, target = next(train_iterator)
            except StopIteration:
                # StopIteration is thrown if dataset ends
                # reinitialize data loader
                train_iterator = iter(self.train_loader)
                input, target = next(train_iterator)

            input, target = input.to(self.device), target.to(self.device)
            losses, preds = self.train_step(input, target)
            self.train_loss_meter.update(losses)
            self.train_metric_manager.update(preds, target)
            self.update_after_step(step)
            self.total_steps += 1

        losses = self.train_loss_meter.compute()
        loss_dict = losses.as_dict()
        metrics = self.train_metric_manager.compute()

        # Log results and maybe report via WANDB
        self._handle_logging(loss_dict, metrics, current_round=current_round)
        self._handle_reporting(loss_dict, metrics, current_round=current_round)

        return loss_dict, metrics

    def validate(self) -> Tuple[float, Dict[str, Scalar]]:
        """
        Validate the current model on the entire validation dataset.

        Returns:
            Tuple[float, Dict[str, Scalar]]: The validation loss and a dictionary of metrics from validation.
        """
        self.model.eval()
        self.val_metric_manager.clear()
        self.val_loss_meter.clear()
        with torch.no_grad():
            for input, target in self.val_loader:
                input, target = input.to(self.device), target.to(self.device)
                losses, preds = self.val_step(input, target)
                self.val_loss_meter.update(losses)
                self.val_metric_manager.update(preds, target)

        # Compute losses and metrics over validation set
        losses = self.val_loss_meter.compute()
        loss_dict = losses.as_dict()
        metrics = self.val_metric_manager.compute()
        self._handle_logging(loss_dict, metrics, is_validation=True)

        # Checkpoint based on loss which is output of user defined compute_loss method
        self._maybe_checkpoint(loss_dict["checkpoint"])
        return loss_dict["checkpoint"], metrics

    def get_properties(self, config: Config) -> Dict[str, Scalar]:
        """
        Return properties (train and validation dataset sample counts) of client.

        Args:
            config (Config): The config from the server.

        Returns:
            Dict[str, Scalar]: A dictionary with two entries corresponding to the sample counts in
                the train and validation set.
        """
        if not self.initialized:
            self.setup_client(config)

        return {"num_train_samples": self.num_train_samples, "num_val_samples": self.num_val_samples}

    def setup_client(self, config: Config) -> None:
        """
        Set dataloaders, optimizers, parameter exchangers and other attributes derived from these.
        Then set initialized attribute to True.

        Args:
            config (Config): The config from the server.
        """
        # Explicitly send the model to the desired device. This is idempotent.
        self.model = self.get_model(config).to(self.device)
        train_loader, val_loader = self.get_data_loaders(config)
        self.train_loader = train_loader
        self.val_loader = val_loader

        # The following lines are type ignored because torch datasets are not "Sized"
        # IE __len__ is considered optionally defined. In practice, it is almost always defined
        # and as such, we will make that assumption.
        self.num_train_samples = len(self.train_loader.dataset)  # type: ignore
        self.num_val_samples = len(self.val_loader.dataset)  # type: ignore

        self.set_optimizer(config)

        self.criterion = self.get_criterion(config).to(self.device)
        self.parameter_exchanger = self.get_parameter_exchanger(config)

        self.wandb_reporter = ClientWandBReporter.from_config(self.client_name, config)

        self.initialized = True

    def get_parameter_exchanger(self, config: Config) -> ParameterExchanger:
        """
        Returns Full Parameter Exchangers. Subclasses that require custom Parameter Exchangers can override this.

        Args:
            config (Config): The config from server.

        Returns:
            ParameterExchanger: Used to exchange parameters between server and client.
        """
        return FullParameterExchanger()

    def predict(self, input: torch.Tensor) -> Tuple[Dict[str, torch.Tensor], Dict[str, torch.Tensor]]:
        """
        Computes the prediction(s), and potentially features, of the model(s) given the input.

        Args:
            input (torch.Tensor): Inputs to be fed into the model.

        Returns:
            Tuple[Dict[str, torch.Tensor], Dict[str, torch.Tensor]]: A tuple in which the first element
            contains predictions indexed by name and the second element contains intermediate activations
            index by name. By passing features, we can compute losses such as the model contrasting loss in MOON.
            All predictions included in dictionary will be used to compute metrics.

        Raises:
            ValueError: Occurs when something other than a tensor or dict of tensors is returned by the model
            forward.
        """
        preds = self.model(input)

        if isinstance(preds, dict):
            return preds, {}
        elif isinstance(preds, torch.Tensor):
            return {"prediction": preds}, {}
        else:
            raise ValueError("Model forward did not return a tensor or dictionary or tensors")

    def compute_loss(
        self, preds: Dict[str, torch.Tensor], features: Dict[str, torch.Tensor], target: torch.Tensor
    ) -> Losses:
        """
        Computes loss given predictions (and potentially features) of the model and ground truth data.

        Args:
            preds (Dict[str, torch.Tensor]): Prediction(s) of the model(s) indexed by name. Anything stored
                in preds will be used to compute metrics.
            features: (Dict[str, torch.Tensor]): Feature(s) of the model(s) indexed by name.
            target: (torch.Tensor): Ground truth data to evaluate predictions against.

        Returns:
            Losses: Object containing checkpoint loss, backward loss and additional losses indexed by name.
        """
        loss = self.criterion(preds["prediction"], target)
        losses = Losses(checkpoint=loss, backward=loss)
        return losses

    def set_optimizer(self, config: Config) -> None:
        """
        Method called in the the setup_client method to set optimizer attribute returned by used-defined get_optimizer.
        In the simplest case, get_optimizer returns an optimizer. For more advanced use cases where a dictionary of
        string and optimizer are returned (ie APFL), the use must override this method.

        Args:
            config (Config): The config from the server.
        """
        optimizer = self.get_optimizer(config)
        assert not isinstance(optimizer, dict)
        self.optimizers = {"global": optimizer}

    def clone_and_freeze_model(self, model: nn.Module) -> nn.Module:
        """Clone and freeze model for use in various loss calculation.

        Args:
            model (nn.Module): model to clone and freeze

        Returns:
            nn.Module: cloned and frozen model
        """

        cloned_model = copy.deepcopy(model)
        for param in cloned_model.parameters():
            param.requires_grad = False
        cloned_model.eval()

        return cloned_model

    def get_data_loaders(self, config: Config) -> Tuple[DataLoader, ...]:
        """
        User defined method that returns a PyTorch Train DataLoader
        and a PyTorch Validation DataLoader

        Args:
            config (Config): The config from the server.

        Returns:
            Tuple[DataLoader, ...]: Tuple of length 2. The client train and validation loader.

        Raises:
            NotImplementedError: To be defined in child class.
        """
        raise NotImplementedError

    def get_criterion(self, config: Config) -> _Loss:
        """
        User defined method that returns PyTorch loss to train model.

        Args:
            config (Config): The config from the server.

        Raises:
            NotImplementedError: To be defined in child class.
        """
        raise NotImplementedError

    def get_optimizer(self, config: Config) -> Union[Optimizer, Dict[str, Optimizer]]:
        """
        Method to be defined by user that returns the PyTorch optimizer used to train models locally
        Return value can be a single torch optimizer or a dictionary of string and torch optimizer.
        Returning multiple optimizers is useful in methods like APFL which has a different optimizer
        for the local and global models.

        Args:
            config (Config): The config sent from the server.

        Returns:
            Union[Optimizer, Dict[str, Optimizer]]: An optimizer or dictionary of optimizers to
            train model.

        Raises:
            NotImplementedError: To be defined in child class.
        """
        raise NotImplementedError

    def get_model(self, config: Config) -> nn.Module:
        """
        User defined method that returns PyTorch model.

        Args:
            config (Config): The config from the server.

        Returns:
            nn.Module: The client model.

        Raises:
            NotImplementedError: To be defined in child class.
        """
        raise NotImplementedError

    def update_after_train(self, local_steps: int, loss_dict: Dict[str, float]) -> None:
        """
        Hook method called after training with the number of local_steps performed over the FL round and
        the corresponding loss dictionary. For example, used by Scaffold to update the control variates
        after a local round of training. Also used by FedProx to update the current loss based on the loss
        returned during training.

        Args:
            local_steps (int): The number of steps in the local training.
            loss_dict (Dict[str, float]): A dictionary of losses from local training.
        """
        pass

    def update_after_step(self, step: int) -> None:
        """
        Hook method called after local train step on client. step is an integer that represents
        the local training step that was most recently completed. For example, used by the APFL
        method to update the alpha value after a training a step.

        Args:
            step (int): The step number in local training that was most recently completed.
        """
        pass<|MERGE_RESOLUTION|>--- conflicted
+++ resolved
@@ -33,11 +33,7 @@
         device: torch.device,
         loss_meter_type: LossMeterType = LossMeterType.AVERAGE,
         checkpointer: Optional[TorchCheckpointer] = None,
-<<<<<<< HEAD
-        seed: Optional[int] = None,
         warmup_module: Optional[WarmupModule] = None,
-=======
->>>>>>> 0d5c51df
     ) -> None:
         """
         Base FL Client with functionality to train, evaluate, log, report and checkpoint.
@@ -85,27 +81,8 @@
         self.num_train_samples: int
         self.num_val_samples: int
         self.learning_rate: Optional[float] = None
-
-<<<<<<< HEAD
         self.warmup_module = warmup_module
 
-    def _maybe_fix_random_seeds(self, seed: Optional[int] = None) -> None:
-        """
-        If seed value is provided, fix random seeds for reproducibility of results.
-
-        Args:
-            seed (int): The seed value to be used for random number generators.
-        """
-        if seed is None:
-            log(INFO, "No seed provided. Using random seed.")
-        else:
-            log(INFO, f"Setting seed to {seed}")
-            random.seed(seed)
-            np.random.seed(seed)
-            torch.manual_seed(seed)
-
-=======
->>>>>>> 0d5c51df
     def _maybe_checkpoint(self, current_metric_value: float) -> None:
         """
         If checkpointer exists, maybe checkpoint model based on the current comparison metric value.
