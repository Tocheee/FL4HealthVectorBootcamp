--- conflicted
+++ resolved
@@ -1,15 +1,8 @@
 import datetime
-<<<<<<< HEAD
+from collections.abc import Sequence
 from logging import INFO, WARNING
 from pathlib import Path
-from typing import Any, Dict, List, Optional, Sequence, Tuple, Union
-=======
-from collections.abc import Iterable, Sequence
-from enum import Enum
-from logging import INFO, WARNING
-from pathlib import Path
-from typing import Any, Optional, Tuple, Union
->>>>>>> 2c03d58f
+from typing import Any, Dict, Optional, Tuple, Union
 
 import torch
 import torch.nn as nn
@@ -25,14 +18,9 @@
 from fl4health.checkpointing.client_module import CheckpointMode, ClientCheckpointModule
 from fl4health.parameter_exchange.full_exchanger import FullParameterExchanger
 from fl4health.parameter_exchange.parameter_exchanger_base import ParameterExchanger
-<<<<<<< HEAD
-from fl4health.reporting.fl_wandb import ClientWandBReporter
-from fl4health.reporting.metrics import MetricsReporter
-from fl4health.utils.client import fold_loss_dict_into_metrics, is_empty_batch, maybe_progress_bar, move_data_to_device
-=======
 from fl4health.reporting.base_reporter import BaseReporter
 from fl4health.reporting.reports_manager import ReportsManager
->>>>>>> 2c03d58f
+from fl4health.utils.client import fold_loss_dict_into_metrics, is_empty_batch, maybe_progress_bar, move_data_to_device
 from fl4health.utils.config import narrow_dict_type, narrow_dict_type_and_set_attribute
 from fl4health.utils.logging import LoggingMode
 from fl4health.utils.losses import EvaluationLosses, LossMeter, LossMeterType, TrainingLosses
@@ -278,14 +266,10 @@
         Raises:
             ValueError: If local_steps or local_epochs is not specified in config.
         """
-<<<<<<< HEAD
+        round_start_time = datetime.datetime.now()
         local_epochs, local_steps, current_server_round, evaluate_after_fit, pack_losses_with_val_metrics = (
             self.process_config(config)
         )
-=======
-        round_start_time = datetime.datetime.now()
-        local_epochs, local_steps, current_server_round, evaluate_after_fit = self.process_config(config)
->>>>>>> 2c03d58f
 
         if not self.initialized:
             self.setup_client(config)
@@ -346,26 +330,7 @@
             metrics,
         )
 
-<<<<<<< HEAD
     def evaluate(self, parameters: NDArrays, config: Config) -> Tuple[float, int, Dict[str, Scalar]]:
-=======
-    def evaluate_after_fit(self) -> Tuple[float, dict[str, Scalar]]:
-        """
-        Run self.validate right after fit to collect metrics on the local model against validation data.
-
-        Returns: (dict[str, Scalar]) a dictionary with the metrics.
-
-        """
-        loss, metric_values = self.validate()
-        # The computed loss value is packed into the metrics dictionary, perhaps for use on the server-side
-        metrics_after_fit = {
-            **metric_values,  # type: ignore
-            "val - loss": loss,
-        }
-        return loss, metrics_after_fit
-
-    def evaluate(self, parameters: NDArrays, config: Config) -> Tuple[float, int, dict[str, Scalar]]:
->>>>>>> 2c03d58f
         """
         Evaluates the model on the validation set, and test set (if defined).
 
@@ -382,27 +347,16 @@
 
         start_time = datetime.datetime.now()
         current_server_round = narrow_dict_type(config, "current_server_round", int)
-<<<<<<< HEAD
 
         try:
             pack_losses_with_val_metrics = narrow_dict_type(config, "pack_losses_with_val_metrics", bool)
         except ValueError:
             pack_losses_with_val_metrics = False
 
-        self.metrics_reporter.add_to_metrics_at_round(
-            current_server_round,
-            data={"evaluate_start": datetime.datetime.now()},
-        )
-
         self.set_parameters(parameters, config, fitting_round=False)
         loss, metrics = self.validate(pack_losses_with_val_metrics)
-=======
-
-        self.set_parameters(parameters, config, fitting_round=False)
-        loss, metrics = self.validate()
         end_time = datetime.datetime.now()
         elapsed = end_time - start_time
->>>>>>> 2c03d58f
 
         # Checkpoint based on the loss and metrics produced during validation AFTER server-side aggregation
         # NOTE: This assumes that the loss returned in the checkpointing loss
@@ -553,72 +507,6 @@
         """
         return {}
 
-<<<<<<< HEAD
-=======
-    def _move_data_to_device(
-        self, data: Union[TorchInputType, TorchTargetType]
-    ) -> Union[TorchTargetType, TorchInputType]:
-        """
-        Moving data to self.device where data is intended to be either input to
-        the model or the targets that the model is trying to achieve
-
-        Args:
-            data (TorchInputType | TorchTargetType): The data to move to
-                self.device. Can be a TorchInputType or a TorchTargetType
-
-        Raises:
-            TypeError: Raised if data is not one of the types specified by
-                TorchInputType or TorchTargetType
-
-        Returns:
-            Union[TorchTargetType, TorchInputType]: The data argument except now it's been moved to self.device
-        """
-        # Currently we expect both inputs and targets to be either tensors
-        # or dictionaries of tensors
-        if isinstance(data, torch.Tensor):
-            return data.to(self.device)
-        elif isinstance(data, dict):
-            return {key: value.to(self.device) for key, value in data.items()}
-        else:
-            raise TypeError(
-                "data must be of type torch.Tensor or dict[str, torch.Tensor]. \
-                    If definition of TorchInputType or TorchTargetType has \
-                    changed this method might need to be updated or split into \
-                    two"
-            )
-
-    def is_empty_batch(self, input: Union[torch.Tensor, dict[str, torch.Tensor]]) -> bool:
-        """
-        Check whether input, which represents a batch of inputs to a model, is empty.
-
-        Args:
-            input (Union[torch.Tensor, dict[str, torch.Tensor]]): input batch.
-            input can be of type torch.Tensor or dict[str, torch.Tensor], and in the
-            latter case, the batch is considered to be empty if all tensors in the dictionary
-            have length zero.
-
-        Raises:
-            TypeError: raised if input is not of type torch.Tensor or dict[str, torch.Tensor].
-            ValueError: raised if input has type dict[str, torch.Tensor] and not all tensors
-            within the dictionary have the same size.
-
-        Returns:
-            bool: True if input is an empty batch.
-        """
-        if isinstance(input, torch.Tensor):
-            return len(input) == 0
-        elif isinstance(input, dict):
-            input_iter = iter(input.items())
-            _, first_val = next(input_iter)
-            first_val_len = len(first_val)
-            if not all(len(val) == first_val_len for _, val in input_iter):
-                raise ValueError("Not all tensors in the dictionary have the same size.")
-            else:
-                return first_val_len == 0
-        else:
-            raise TypeError("Input must be of type torch.Tensor or dict[str, torch.Tensor].")
-
->>>>>>> 2c03d58f
     def update_metric_manager(
         self,
         preds: TorchPredType,
@@ -718,13 +606,9 @@
             self._log_header_str(current_round, local_epoch)
             # update before epoch hook
             self.update_before_epoch(epoch=local_epoch)
-<<<<<<< HEAD
-            for input, target in maybe_progress_bar(self.train_loader, self.progress_bar):
-=======
             # Update report data dict
             report_data.update({"fit_epoch": local_epoch})
-            for input, target in self.maybe_progress_bar(self.train_loader):
->>>>>>> 2c03d58f
+            for input, target in maybe_progress_bar(self.train_loader, self.progress_bar):
                 self.update_before_step(steps_this_round, current_round)
                 # Assume first dimension is batch size. Sampling iterators (such as Poisson batch sampling), can
                 # construct empty batches. We skip the iteration if this occurs.
@@ -781,13 +665,8 @@
         self.train_loss_meter.clear()
         self.train_metric_manager.clear()
         self._log_header_str(current_round)
-<<<<<<< HEAD
+        report_data: dict[str, Any] = {"round": current_round}
         for step in maybe_progress_bar(range(steps), self.progress_bar):
-
-=======
-        report_data: dict[str, Any] = {"round": current_round}
-        for step in self.maybe_progress_bar(range(steps)):
->>>>>>> 2c03d58f
             self.update_before_step(step, current_round)
 
             try:
@@ -830,12 +709,8 @@
         loss_meter: LossMeter,
         metric_manager: MetricManager,
         logging_mode: LoggingMode = LoggingMode.VALIDATION,
-<<<<<<< HEAD
         include_losses_in_metrics: bool = False,
     ) -> Tuple[float, Dict[str, Scalar]]:
-=======
-    ) -> Tuple[float, dict[str, Scalar]]:
->>>>>>> 2c03d58f
         """
         Evaluate the model on the given validation or test dataset.
 
@@ -876,11 +751,7 @@
 
         return loss_dict["checkpoint"], metrics
 
-<<<<<<< HEAD
     def validate(self, include_losses_in_metrics: bool = False) -> Tuple[float, Dict[str, Scalar]]:
-=======
-    def validate(self) -> Tuple[float, dict[str, Scalar]]:
->>>>>>> 2c03d58f
         """
         Validate the current model on the entire validation
             and potentially an entire test dataset if it has been defined.
@@ -901,10 +772,7 @@
                 self.test_loss_meter,
                 self.test_metric_manager,
                 LoggingMode.TEST,
-<<<<<<< HEAD
                 include_losses_in_metrics=include_losses_in_metrics,
-=======
->>>>>>> 2c03d58f
             )
             # There will be no clashes due to the naming convention associated with the metric managers
             if self.num_test_samples is not None:
