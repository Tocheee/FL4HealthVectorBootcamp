--- conflicted
+++ resolved
@@ -92,13 +92,8 @@
         self.set_parameters(parameters, config)
 
         if local_epochs is not None:
-<<<<<<< HEAD
             loss_dict, metrics = self.train_by_epochs(local_epochs, current_server_round)
-            local_steps = self.num_train_samples * local_epochs  # total steps over training round
-=======
-            _, metrics = self.train_by_epochs(local_epochs, current_server_round)
             local_steps = len(self.train_loader) * local_epochs  # total steps over training round
->>>>>>> 79e0f5da
         elif local_steps is not None:
             loss_dict, metrics = self.train_by_steps(local_steps, current_server_round)
         else:
