import copy
import datetime
from collections.abc import Iterable, Sequence
from enum import Enum
from logging import INFO, WARNING
from pathlib import Path
from typing import Any, Optional, Tuple, Union

import torch
import torch.nn as nn
from flwr.client import NumPyClient
from flwr.common.logger import LOG_COLORS, log
from flwr.common.typing import Config, NDArrays, Scalar
from torch.nn.modules.loss import _Loss
from torch.optim import Optimizer
from torch.optim.lr_scheduler import _LRScheduler
from torch.utils.data import DataLoader
from tqdm import tqdm

from fl4health.checkpointing.checkpointer import PerRoundCheckpointer
from fl4health.checkpointing.client_module import CheckpointMode, ClientCheckpointModule
from fl4health.parameter_exchange.full_exchanger import FullParameterExchanger
from fl4health.parameter_exchange.parameter_exchanger_base import ParameterExchanger
from fl4health.reporting.base_reporter import BaseReporter
from fl4health.utils.config import narrow_dict_type, narrow_dict_type_and_set_attribute
from fl4health.utils.losses import EvaluationLosses, LossMeter, LossMeterType, TrainingLosses
from fl4health.utils.metrics import TEST_LOSS_KEY, TEST_NUM_EXAMPLES_KEY, Metric, MetricManager
from fl4health.utils.random import generate_hash
from fl4health.utils.typing import LogLevel, TorchFeatureType, TorchInputType, TorchPredType, TorchTargetType


class LoggingMode(Enum):
    TRAIN = "Training"
    VALIDATION = "Validation"
    TEST = "Testing"


class BasicClient(NumPyClient):
    def __init__(
        self,
        data_path: Path,
        metrics: Sequence[Metric],
        device: torch.device,
        loss_meter_type: LossMeterType = LossMeterType.AVERAGE,
        checkpointer: Optional[ClientCheckpointModule] = None,
        reporters: Sequence[BaseReporter] | None = None,
        progress_bar: bool = False,
        intermediate_client_state_dir: Optional[Path] = None,
        client_name: Optional[str] = None,
    ) -> None:
        """
        Base FL Client with functionality to train, evaluate, log, report and checkpoint.
        User is responsible for implementing methods: get_model, get_optimizer, get_data_loaders, get_criterion
        Other methods can be overridden to achieve custom functionality.

        Args:
            data_path (Path): path to the data to be used to load the data for client-side training
            metrics (Sequence[Metric]): Metrics to be computed based on the labels and predictions of the client model
            device (torch.device): Device indicator for where to send the model, batches, labels etc. Often 'cpu' or
                'cuda'
            loss_meter_type (LossMeterType, optional): Type of meter used to track and compute the losses over
                each batch. Defaults to LossMeterType.AVERAGE.
            checkpointer (Optional[ClientCheckpointModule], optional): Checkpointer module defining when and how to
                do checkpointing during client-side training. No checkpointing is done if not provided. Defaults to
                None.
            reporters (Sequence[BaseReporter], optional): A sequence of FL4Health
                reporters which the client should send data to.
            progress_bar (bool): Whether or not to display a progress bar
                during client training and validation. Uses tqdm. Defaults to
                False
            intermediate_client_state_dir (Optional[Path]): An optional path to store per round
                checkpoints.
            client_name (str): An optional client name that uniquely identifies a client.
                If not passed, a hash is randomly generated.
        """

        self.data_path = data_path
        self.device = device
        self.metrics = metrics
        self.checkpointer = checkpointer
        self.progress_bar = progress_bar
        self.client_name = client_name if client_name is not None else generate_hash()

        self.per_round_checkpointer: Union[None, PerRoundCheckpointer]

        if intermediate_client_state_dir is not None:
            log(
                WARNING,
                "intermediate_client_state_dir is not None. Creating PerRoundCheckpointer. \
                This functionality still experimental and only supported for \
                FlServerWithCheckpointing and NnunetServer currently.",
            )
            self.per_round_checkpointer = PerRoundCheckpointer(
                intermediate_client_state_dir, Path(f"client_{self.client_name}.pt")
            )
        else:
            self.per_round_checkpointer = None

        # Initialize reporters with client information.
        self.reporters = [] if reporters is None else list(reporters)
        for r in self.reporters:
            r.initialize(id=self.client_name)

        self.initialized = False  # Whether or not the client has been setup

        # Loss and Metric management
        self.train_loss_meter = LossMeter[TrainingLosses](loss_meter_type, TrainingLosses)
        self.val_loss_meter = LossMeter[EvaluationLosses](loss_meter_type, EvaluationLosses)
        self.train_metric_manager = MetricManager(metrics=self.metrics, metric_manager_name="train")
        self.val_metric_manager = MetricManager(metrics=self.metrics, metric_manager_name="val")
        self.test_loss_meter = LossMeter[EvaluationLosses](loss_meter_type, EvaluationLosses)
        self.test_metric_manager = MetricManager(metrics=self.metrics, metric_manager_name="test")

        # Optional variable to store the weights that the client was initialized with during each round of training
        self.initial_weights: Optional[NDArrays] = None

        self.total_steps: int = 0  # Need to track total_steps across rounds for WANDB reporting

        # Attributes to be initialized in setup_client
        self.parameter_exchanger: ParameterExchanger
        self.model: nn.Module
        self.optimizers: dict[str, torch.optim.Optimizer]
        self.train_loader: DataLoader
        self.val_loader: DataLoader
        self.test_loader: Optional[DataLoader]
        self.num_train_samples: int
        self.num_val_samples: int
        self.num_test_samples: Optional[int] = None
        self.learning_rate: Optional[float] = None

    def _maybe_checkpoint(self, loss: float, metrics: dict[str, Scalar], checkpoint_mode: CheckpointMode) -> None:
        """
        If checkpointer exists, maybe checkpoint model based on the provided metric values.

        Args:
            loss (float): validation loss to potentially be used for checkpointing
            metrics (dict[str, float]): validation metrics to potentially be used for checkpointing
        """
        if self.checkpointer:
            self.checkpointer.maybe_checkpoint(self.model, loss, metrics, checkpoint_mode)

    def get_parameters(self, config: Config) -> NDArrays:
        """
        Determines which parameters are sent back to the server for aggregation. This uses a parameter exchanger to
        determine parameters sent.

        Args:
            config (Config): The config is sent by the FL server to allow for customization in the function if desired.

        Returns:
            NDArrays: These are the parameters to be sent to the server. At minimum they represent the relevant model
                parameters to be aggregated, but can contain more information.
        """
        if not self.initialized:
            log(
                INFO,
                "Setting up client and providing full model parameters to the server for initialization",
            )

            # If initialized==False, the server is requesting model parameters from which to initialize all other
            # clients. As such get_parameters is being called before fit or evaluate, so we must call
            # setup_client first.
            self.setup_client(config)

            # Need all parameters even if normally exchanging partial
            return FullParameterExchanger().push_parameters(self.model, config=config)
        else:
            assert self.model is not None and self.parameter_exchanger is not None
            return self.parameter_exchanger.push_parameters(self.model, config=config)

    def set_parameters(self, parameters: NDArrays, config: Config, fitting_round: bool) -> None:
        """
        Sets the local model parameters transferred from the server using a parameter exchanger to coordinate how
        parameters are set. In the first fitting round, we assume the full model is being
        initialized and use the FullParameterExchanger() to set all model weights.
        Otherwise, we use the appropriate parameter exchanger defined by the user depending on the
        federated learning algorithm being used.

        Args:
            parameters (NDArrays): Parameters have information about model state to be added to the relevant client
                model but may contain more information than that.
            config (Config): The config is sent by the FL server to allow for customization in the function if desired.
            fitting_round (bool): Boolean that indicates whether the current federated learning round is a
                fitting round or an evaluation round.
                This is used to help determine which parameter exchange should be used for pulling parameters.
                A full parameter exchanger is only used if the current federated learning round is the very
                first fitting round.
        """
        assert self.model is not None
        current_server_round = narrow_dict_type(config, "current_server_round", int)
        if current_server_round == 1 and fitting_round:
            self.initialize_all_model_weights(parameters, config)
        else:
            assert self.parameter_exchanger is not None
            self.parameter_exchanger.pull_parameters(parameters, self.model, config)

    def initialize_all_model_weights(self, parameters: NDArrays, config: Config) -> None:
        """
        If this is the first time we're initializing the model weights, we use the FullParameterExchanger to
        initialize all model components.
        Subclasses that require custom model initialization can override this.

        Args:
            parameters (NDArrays): Model parameters to be injected into the client model
            config (Config): The config is sent by the FL server to allow for customization in the function if desired.
        """
        FullParameterExchanger().pull_parameters(parameters, self.model, config)

    def shutdown(self) -> None:
        """
        Shuts down the client. Involves shutting down W&B reporter if one exists.
        """
        for r in self.reporters:
            r.report({"shutdown": str(datetime.datetime.now())})
            r.shutdown()

    def process_config(self, config: Config) -> Tuple[Union[int, None], Union[int, None], int, bool]:
        """
        Method to ensure the required keys are present in config and extracts values to be returned.

        Args:
            config (Config): The config from the server.

        Returns:
            Tuple[Union[int, None], Union[int, None], int, bool]: Returns the local_epochs, local_steps,
                current_server_round and evaluate_after_fit. Ensures only one of local_epochs and local_steps
                is defined in the config and sets the one that is not to None.

        Raises:
            ValueError: If the config contains both local_steps and local epochs or if local_steps, local_epochs or
                current_server_round is of the wrong type (int).
        """
        current_server_round = narrow_dict_type(config, "current_server_round", int)

        if ("local_epochs" in config) and ("local_steps" in config):
            raise ValueError("Config cannot contain both local_epochs and local_steps. Please specify only one.")
        elif "local_epochs" in config:
            local_epochs = narrow_dict_type(config, "local_epochs", int)
            local_steps = None
        elif "local_steps" in config:
            local_steps = narrow_dict_type(config, "local_steps", int)
            local_epochs = None
        else:
            raise ValueError("Must specify either local_epochs or local_steps in the Config.")

        try:
            evaluate_after_fit = narrow_dict_type(config, "evaluate_after_fit", bool)
        except ValueError:
            evaluate_after_fit = False

        # Either local epochs or local steps is none based on what key is passed in the config
        return local_epochs, local_steps, current_server_round, evaluate_after_fit

    def fit(self, parameters: NDArrays, config: Config) -> Tuple[NDArrays, int, dict[str, Scalar]]:
        """
        Processes config, initializes client (if first round) and performs training based on the passed config.
        If per_round_checkpointer is not None, on initialization the client checks if a checkpointed client state
        exists to load and at the end of each round the client state is saved.

        Args:
            parameters (NDArrays): The parameters of the model to be used in fit.
            config (NDArrays): The config from the server.

        Returns:
            Tuple[NDArrays, int, dict[str, Scalar]]: The parameters following the local training along with the
            number of samples in the local training dataset and the computed metrics throughout the fit.

        Raises:
            ValueError: If local_steps or local_epochs is not specified in config.
        """
        round_start_time = datetime.datetime.now()
        local_epochs, local_steps, current_server_round, evaluate_after_fit = self.process_config(config)

        if not self.initialized:
            self.setup_client(config)

            # If per_round_checkpointer not None and checkpoint exists load it and set attributes.
            # Model not updated because FL restarted from most recent FL round (redo preempted round)
            if self.per_round_checkpointer is not None and self.per_round_checkpointer.checkpoint_exists():
                self.load_client_state()

        self.set_parameters(parameters, config, fitting_round=True)

        self.update_before_train(current_server_round)

        fit_start_time = datetime.datetime.now()
        if local_epochs is not None:
            loss_dict, metrics = self.train_by_epochs(local_epochs, current_server_round)
            local_steps = len(self.train_loader) * local_epochs  # total steps over training round
        elif local_steps is not None:
            loss_dict, metrics = self.train_by_steps(local_steps, current_server_round)
        else:
            raise ValueError("Must specify either local_epochs or local_steps in the Config.")
        fit_time = datetime.datetime.now() - fit_start_time

        # Perform necessary updates after training has completed for the current FL round
        self.update_after_train(local_steps, loss_dict, config)

        # Check if we should run an evaluation with validation data after fit
        # (for example, this is used by FedDGGA)
        if self._should_evaluate_after_fit(evaluate_after_fit):
            validation_loss, validation_metrics = self.evaluate_after_fit()
            metrics.update(validation_metrics)
            # We perform a pre-aggregation checkpoint if applicable
            self._maybe_checkpoint(validation_loss, validation_metrics, CheckpointMode.PRE_AGGREGATION)

<<<<<<< HEAD
        # Report data at end of round
        for r in self.reporters:
            r.report(
                {
                    "fit_metrics": metrics,
                    "fit_losses": loss_dict,
                    "round": current_server_round,
                    "round_start": str(round_start_time),
                    "round_end": str(datetime.datetime.now()),
                    "fit_time_elapsed": str(fit_time),
                },
                current_server_round,
            )
=======
        self.metrics_reporter.add_to_metrics_at_round(
            current_server_round,
            data={
                "fit_metrics": metrics,
                "loss_dict": loss_dict,
                "fit_end": datetime.datetime.now(),
            },
        )
>>>>>>> 02688192

        # After local client training has finished, checkpoint client state
        # if per_round_checkpointer is not None
        if self.per_round_checkpointer is not None:
            self.save_client_state()

        # FitRes should contain local parameters, number of examples on client, and a dictionary holding metrics
        # calculation results.
        return (
            self.get_parameters(config),
            self.num_train_samples,
            metrics,
        )

    def evaluate_after_fit(self) -> Tuple[float, dict[str, Scalar]]:
        """
        Run self.validate right after fit to collect metrics on the local model against validation data.

        Returns: (dict[str, Scalar]) a dictionary with the metrics.

        """
        loss, metric_values = self.validate()
        # The computed loss value is packed into the metrics dictionary, perhaps for use on the server-side
        metrics_after_fit = {
            **metric_values,  # type: ignore
            "val - loss": loss,
        }
        return loss, metrics_after_fit

    def evaluate(self, parameters: NDArrays, config: Config) -> Tuple[float, int, dict[str, Scalar]]:
        """
        Evaluates the model on the validation set, and test set (if defined).

        Args:
            parameters (NDArrays): The parameters of the model to be evaluated.
            config (NDArrays): The config object from the server.

        Returns:
            Tuple[float, int, dict[str, Scalar]]: A loss associated with the evaluation, the number of samples in the
                validation/test set and the metric_values associated with evaluation.
        """
        if not self.initialized:
            self.setup_client(config)

        start_time = datetime.datetime.now()
        current_server_round = narrow_dict_type(config, "current_server_round", int)

        self.set_parameters(parameters, config, fitting_round=False)
        loss, metrics = self.validate()
        elapsed = datetime.datetime.now() - start_time

        # Checkpoint based on the loss and metrics produced during validation AFTER server-side aggregation
        # NOTE: This assumes that the loss returned in the checkpointing loss
        self._maybe_checkpoint(loss, metrics, CheckpointMode.POST_AGGREGATION)

<<<<<<< HEAD
        for r in self.reporters:
            r.report(
                {
                    "eval_metrics": metrics,
                    "eval_loss": loss,
                    "eval_start": str(start_time),
                    "eval_time_elapsed": str(elapsed),
                },
                current_server_round,
            )
=======
        self.metrics_reporter.add_to_metrics_at_round(
            current_server_round,
            data={
                "evaluate_metrics": metrics,
                "loss": loss,
                "evaluate_end": datetime.datetime.now(),
            },
        )
>>>>>>> 02688192

        # EvaluateRes should return the loss, number of examples on client, and a dictionary holding metrics
        # calculation results.
        return (
            loss,
            self.num_val_samples,
            metrics,
        )

    def _should_evaluate_after_fit(self, evaluate_after_fit: bool) -> bool:
        """
        Function to determine whether to trigger an evaluation of the model on the validation set immediately after
        completing the local training round. The user can request this explicitly by setting evaluate_after_fit to
        true in the config, or implicitly by specifying a pre-aggregation checkpoint module.

        Args:
            evaluate_after_fit (bool): Whether the user explicitly specified that they would like an evaluate after
                fit to be performed through the config.

        Returns:
            bool: Whether to perform an evaluation on the client validation set after fitting.
        """
        pre_aggregation_checkpointing_enabled = (
            self.checkpointer is not None and self.checkpointer.pre_aggregation is not None
        )
        return evaluate_after_fit or pre_aggregation_checkpointing_enabled

    def _log_header_str(
        self,
        current_round: Optional[int] = None,
        current_epoch: Optional[int] = None,
        logging_mode: LoggingMode = LoggingMode.TRAIN,
    ) -> None:
        """
        Logs a header string. By default this is logged at the beginning of each local
        epoch or at the beginning of the round if training by steps

        Args:
            current_round (Optional[int], optional): The current FL round. (Ie current
                server round). Defaults to None.
            current_epoch (Optional[int], optional): The current epoch of local
                training. Defaults to None.
        """

        log_str = f"Current FL Round: {int(current_round)} " if current_round is not None else ""
        log_str += f"Current Epoch: {int(current_epoch)} " if current_epoch is not None else ""

        # Maybe add client specific info to initial log string
        client_str, _ = self.get_client_specific_logs(current_round, current_epoch, logging_mode)

        log_str += client_str

        log(INFO, "")  # For aesthetics
        log(INFO, log_str)

    def _log_results(
        self,
        loss_dict: dict[str, float],
        metrics_dict: dict[str, Scalar],
        current_round: Optional[int] = None,
        current_epoch: Optional[int] = None,
        logging_mode: LoggingMode = LoggingMode.TRAIN,
    ) -> None:
        """
        Handles the logging of losses, metrics, and other information to the
        output file. Called only at the end of an epoch or server round

        Args:
            loss_dict (dict[str, float]): A dictionary of losses to log.
            metrics_dict (dict[str, Scalar]): A dictionary of the metric to log.
            current_round (Optional[int]): The current FL round (i.e., current server round).
            current_epoch (Optional[int]): The current epoch of local training.
            logging_mode (LoggingMode): The logging mode (Training, Validation, or Testing).
        """
        _, client_logs = self.get_client_specific_logs(current_round, current_epoch, logging_mode)

        # Get Metric Prefix
        metric_prefix = logging_mode.value

        # Log losses if any were provided
        if len(loss_dict.keys()) > 0:
            log(INFO, f"Client {metric_prefix} Losses:")
            [log(INFO, f"\t {key}: {str(val)}") for key, val in loss_dict.items()]

        # Log metrics if any
        if len(metrics_dict.keys()) > 0:
            log(INFO, f"Client {metric_prefix} Metrics:")
            [log(INFO, f"\t {key}: {str(val)}") for key, val in metrics_dict.items()]

        # Add additional logs specific to client
        if len(client_logs) > 0:
            [log(level.value, msg) for level, msg in client_logs]

    def get_client_specific_logs(
        self,
        current_round: Optional[int],
        current_epoch: Optional[int],
        logging_mode: LoggingMode,
    ) -> Tuple[str, list[Tuple[LogLevel, str]]]:
        """
        This function can be overridden to provide any client specific
        information to the basic client logging. For example, perhaps a client
        uses an LR scheduler and wants the LR to be logged each epoch. Called at the
        beginning and end of each server round or local epoch. Also called at the end
        of validation/testing.

        Args:
            current_round (Optional[int]): The current FL round (i.e., current
                server round).
            current_epoch (Optional[int]): The current epoch of local training.
            logging_mode (LoggingMode): The logging mode (Training,
                Validation, or Testing).

        Returns:
            Optional[str]: A string to append to the header log string that
                typically announces the current server round and current epoch at the
                beginning of each round or local epoch.
            Optional[list[Tuple[LogLevel, str]]]]: A list of tuples where the
                first element is a LogLevel as defined in fl4health.utils.
                typing and the second element is a string message. Each item
                in the list will be logged at the end of each server round or epoch.
                Elements will also be logged at the end of validation/testing.
        """
        return "", []

    def get_client_specific_reports(self) -> dict[str, Any]:
        """
        This function can be overridden by an inheriting client to report
        additional client specific information to the wandb_reporter

        Returns:
            dict[str, Any]: A dictionary of things to report
        """
        return {}

    def _move_data_to_device(
        self, data: Union[TorchInputType, TorchTargetType]
    ) -> Union[TorchTargetType, TorchInputType]:
        """
        Moving data to self.device where data is intended to be either input to
        the model or the targets that the model is trying to achieve

        Args:
            data (TorchInputType | TorchTargetType): The data to move to
                self.device. Can be a TorchInputType or a TorchTargetType

        Raises:
            TypeError: Raised if data is not one of the types specified by
                TorchInputType or TorchTargetType

        Returns:
            Union[TorchTargetType, TorchInputType]: The data argument except now it's been moved to self.device
        """
        # Currently we expect both inputs and targets to be either tensors
        # or dictionaries of tensors
        if isinstance(data, torch.Tensor):
            return data.to(self.device)
        elif isinstance(data, dict):
            return {key: value.to(self.device) for key, value in data.items()}
        else:
            raise TypeError(
                "data must be of type torch.Tensor or dict[str, torch.Tensor]. \
                    If definition of TorchInputType or TorchTargetType has \
                    changed this method might need to be updated or split into \
                    two"
            )

    def is_empty_batch(self, input: Union[torch.Tensor, dict[str, torch.Tensor]]) -> bool:
        """
        Check whether input, which represents a batch of inputs to a model, is empty.

        Args:
            input (Union[torch.Tensor, dict[str, torch.Tensor]]): input batch.
            input can be of type torch.Tensor or dict[str, torch.Tensor], and in the
            latter case, the batch is considered to be empty if all tensors in the dictionary
            have length zero.

        Raises:
            TypeError: raised if input is not of type torch.Tensor or dict[str, torch.Tensor].
            ValueError: raised if input has type dict[str, torch.Tensor] and not all tensors
            within the dictionary have the same size.

        Returns:
            bool: True if input is an empty batch.
        """
        if isinstance(input, torch.Tensor):
            return len(input) == 0
        elif isinstance(input, dict):
            input_iter = iter(input.items())
            _, first_val = next(input_iter)
            first_val_len = len(first_val)
            if not all(len(val) == first_val_len for _, val in input_iter):
                raise ValueError("Not all tensors in the dictionary have the same size.")
            else:
                return first_val_len == 0
        else:
            raise TypeError("Input must be of type torch.Tensor or dict[str, torch.Tensor].")

    def update_metric_manager(
        self,
        preds: TorchPredType,
        target: TorchTargetType,
        metric_manager: MetricManager,
    ) -> None:
        """
        Updates a metric manager with the provided model predictions and
        targets. Can be overridden to modify pred and target inputs to the
        metric manager. This is useful in cases where the preds and targets
        needed to compute the loss are different than what is needed to compute
        metrics.

        Args:
            preds (TorchPredType): The output predictions from the model
                returned by self.predict
            target (TorchTargetType): The targets generated by the dataloader to
                to evaluate the predictions with
            metric_manager (MetricManager): The metric manager to update
        """
        metric_manager.update(preds, target)

    def train_step(self, input: TorchInputType, target: TorchTargetType) -> Tuple[TrainingLosses, TorchPredType]:
        """
        Given a single batch of input and target data, generate predictions, compute loss, update parameters and
        optionally update metrics if they exist. (ie backprop on a single batch of data).
        Assumes self.model is in train mode already.

        Args:
            input (TorchInputType): The input to be fed into the model.
            target (TorchTargetType): The target corresponding to the input.

        Returns:
            Tuple[TrainingLosses, TorchPredType]: The losses object from the train step along with
                a dictionary of any predictions produced by the model.
        """
        # Clear gradients from optimizer if they exist
        self.optimizers["global"].zero_grad()

        # Call user defined methods to get predictions and compute loss
        preds, features = self.predict(input)
        target = self.transform_target(target)
        losses = self.compute_training_loss(preds, features, target)

        # Compute backward pass and update parameters with optimizer
        losses.backward["backward"].backward()
        self.transform_gradients(losses)
        self.optimizers["global"].step()

        return losses, preds

    def val_step(self, input: TorchInputType, target: TorchTargetType) -> Tuple[EvaluationLosses, TorchPredType]:
        """
        Given input and target, compute loss, update loss and metrics.
        Assumes self.model is in eval mode already.

        Args:
            input (TorchInputType): The input to be fed into the model.
            target (TorchTargetType): The target corresponding to the input.

        Returns:
            Tuple[EvaluationLosses, TorchPredType]: The losses object from the val step along with
            a dictionary of the predictions produced by the model.
        """

        # Get preds and compute loss
        with torch.no_grad():
            preds, features = self.predict(input)
            target = self.transform_target(target)
            losses = self.compute_evaluation_loss(preds, features, target)

        return losses, preds

    def train_by_epochs(
        self,
        epochs: int,
        current_round: Optional[int] = None,
    ) -> Tuple[dict[str, float], dict[str, Scalar]]:
        """
        Train locally for the specified number of epochs.

        Args:
            epochs (int): The number of epochs for local training.
            current_round (Optional[int], optional): The current FL round.

        Returns:
            Tuple[dict[str, float], dict[str, Scalar]]: The loss and metrics dictionary from the local training.
                Loss is a dictionary of one or more losses that represent the different components of the loss.
        """
        self.model.train()
        steps_this_round = 0  # Reset number of steps this round
        report_data: dict = {"round": current_round}
        for local_epoch in range(epochs):
            self.train_metric_manager.clear()
            self.train_loss_meter.clear()
            # Print initial log string on epoch start
            self._log_header_str(current_round, local_epoch)
            # update before epoch hook
            self.update_before_epoch(epoch=local_epoch)
            # Update report data dict
            report_data.update({"fit_epoch": local_epoch})
            for input, target in self.maybe_progress_bar(self.train_loader):
                self.update_before_step(steps_this_round, current_round)
                # Assume first dimension is batch size. Sampling iterators (such as Poisson batch sampling), can
                # construct empty batches. We skip the iteration if this occurs.
                if self.is_empty_batch(input):
                    log(INFO, "Empty batch generated by data loader. Skipping step.")
                    continue

                input = self._move_data_to_device(input)
                target = self._move_data_to_device(target)
                losses, preds = self.train_step(input, target)
                self.train_loss_meter.update(losses)
                self.update_metric_manager(preds, target, self.train_metric_manager)
                self.update_after_step(steps_this_round, current_round)
                self.update_lr_schedulers(epoch=local_epoch)
                report_data.update({"fit_losses": losses.as_dict(), "fit_step": self.total_steps})
                report_data.update(self.get_client_specific_reports())
                for r in self.reporters:  # Batch level reporting
                    r.report(report_data, current_round, local_epoch, self.total_steps)
                self.total_steps += 1
                steps_this_round += 1

            metrics = self.train_metric_manager.compute()
            loss_dict = self.train_loss_meter.compute().as_dict()

            # Log and report results
            self._log_results(loss_dict, metrics, current_round, local_epoch)
            report_data.update({"fit_metrics": metrics})
            report_data.update(self.get_client_specific_reports())
            for r in self.reporters:  # Epoch level reporting
                r.report(report_data, current_round, local_epoch)

        # Return final training metrics
        return loss_dict, metrics

    def train_by_steps(
        self,
        steps: int,
        current_round: Optional[int] = None,
    ) -> Tuple[dict[str, float], dict[str, Scalar]]:
        """
        Train locally for the specified number of steps.

        Args:
            steps (int): The number of steps to train locally.
            current_round (Optional[int], optional): The current FL round

        Returns:
            Tuple[dict[str, float], dict[str, Scalar]]: The loss and metrics dictionary from the local training.
                Loss is a dictionary of one or more losses that represent the different components of the loss.
        """
        self.model.train()

        # Pass loader to iterator so we can step through train loader
        train_iterator = iter(self.train_loader)

        self.train_loss_meter.clear()
        self.train_metric_manager.clear()
        self._log_header_str(current_round)
        report_data: dict = {"round": current_round}
        for step in self.maybe_progress_bar(range(steps)):
            self.update_before_step(step, current_round)

            try:
                input, target = next(train_iterator)
            except StopIteration:
                # StopIteration is thrown if dataset ends
                # reinitialize data loader
                train_iterator = iter(self.train_loader)
                input, target = next(train_iterator)

            # Assume first dimension is batch size. Sampling iterators (such as Poisson batch sampling), can
            # construct empty batches. We skip the iteration if this occurs.
            if self.is_empty_batch(input):
                log(INFO, "Empty batch generated by data loader. Skipping step.")
                continue

            input = self._move_data_to_device(input)
            target = self._move_data_to_device(target)
            losses, preds = self.train_step(input, target)
            self.train_loss_meter.update(losses)
            self.update_metric_manager(preds, target, self.train_metric_manager)
            self.update_after_step(step, current_round)
            self.update_lr_schedulers(step=step)
            report_data.update({"fit_losses": losses.as_dict(), "fit_step": self.total_steps})
            report_data.update(self.get_client_specific_reports())
            for r in self.reporters:  # Batch level reporting
                r.report(report_data, current_round, None, self.total_steps)
            self.total_steps += 1

        loss_dict = self.train_loss_meter.compute().as_dict()
        metrics = self.train_metric_manager.compute()

        # Log and report results
        self._log_results(loss_dict, metrics, current_round)
        report_data = {}

        return loss_dict, metrics

    def _validate_or_test(
        self,
        loader: DataLoader,
        loss_meter: LossMeter,
        metric_manager: MetricManager,
        logging_mode: LoggingMode = LoggingMode.VALIDATION,
    ) -> Tuple[float, dict[str, Scalar]]:
        """
        Evaluate the model on the given validation or test dataset.

        Args:
            loader (DataLoader): The data loader for the dataset (validation or test).
            loss_meter (LossMeter): The meter to track the losses.
            metric_manager (MetricManager): The manager to track the metrics.
            logging_mode (LoggingMode): The LoggingMode for whether this evaluation is for validation or test.
              Default is for validation.

        Returns:
            Tuple[float, dict[str, Scalar]]: The loss and a dictionary of metrics from evaluation.
        """
        assert logging_mode in [
            LoggingMode.VALIDATION,
            LoggingMode.TEST,
        ], "logging_mode must be VALIDATION or TEST"
        self.model.eval()
        metric_manager.clear()
        loss_meter.clear()
        with torch.no_grad():
            for input, target in self.maybe_progress_bar(loader):
                input = self._move_data_to_device(input)
                target = self._move_data_to_device(target)
                losses, preds = self.val_step(input, target)
                loss_meter.update(losses)
                self.update_metric_manager(preds, target, metric_manager)

        # Compute losses and metrics over validation set
        loss_dict = loss_meter.compute().as_dict()
        metrics = metric_manager.compute()
        self._log_results(loss_dict, metrics, logging_mode=logging_mode)

        return loss_dict["checkpoint"], metrics

    def validate(self) -> Tuple[float, dict[str, Scalar]]:
        """
        Validate the current model on the entire validation
            and potentially an entire test dataset if it has been defined.

        Returns:
            Tuple[float, dict[str, Scalar]]: The validation loss and a dictionary of metrics
                from validation (and test if present).
        """
        val_loss, val_metrics = self._validate_or_test(self.val_loader, self.val_loss_meter, self.val_metric_manager)
        if self.test_loader:
            test_loss, test_metrics = self._validate_or_test(
                self.test_loader,
                self.test_loss_meter,
                self.test_metric_manager,
                LoggingMode.TEST,
            )
            # There will be no clashes due to the naming convention associated with the metric managers
            if self.num_test_samples is not None:
                val_metrics[TEST_NUM_EXAMPLES_KEY] = self.num_test_samples
            val_metrics[TEST_LOSS_KEY] = test_loss
            val_metrics.update(test_metrics)

        return val_loss, val_metrics

    def get_properties(self, config: Config) -> dict[str, Scalar]:
        """
        Return properties (train and validation dataset sample counts) of client.

        Args:
            config (Config): The config from the server.

        Returns:
            dict[str, Scalar]: A dictionary with two entries corresponding to the sample counts in
                the train and validation set.
        """
        if not self.initialized:
            self.setup_client(config)

        return {
            "num_train_samples": self.num_train_samples,
            "num_val_samples": self.num_val_samples,
        }

    def setup_client(self, config: Config) -> None:
        """
        Set dataloaders, optimizers, parameter exchangers and other attributes derived from these.
        Then set initialized attribute to True.

        Args:
            config (Config): The config from the server.
        """
        # Explicitly send the model to the desired device. This is idempotent.
        self.model = self.get_model(config).to(self.device)
        train_loader, val_loader = self.get_data_loaders(config)
        self.train_loader = train_loader
        self.val_loader = val_loader
        self.test_loader = self.get_test_data_loader(config)

        # The following lines are type ignored because torch datasets are not "Sized"
        # IE __len__ is considered optionally defined. In practice, it is almost always defined
        # and as such, we will make that assumption.
        self.num_train_samples = len(self.train_loader.dataset)  # type: ignore
        self.num_val_samples = len(self.val_loader.dataset)  # type: ignore
        if self.test_loader:
            self.num_test_samples = len(self.test_loader.dataset)  # type: ignore

        self.set_optimizer(config)

        # Must initialize LR scheduler after parent method initializes optimizer
        # Add lr_scheduler to dictionary if user overrides get_lr_scheduler to return
        # scheduler for given optimizer
        self.lr_schedulers = {}
        for optimizer_key in self.optimizers.keys():
            lr_scheduler = self.get_lr_scheduler(optimizer_key, config)
            if lr_scheduler is not None:
                self.lr_schedulers[optimizer_key] = lr_scheduler

        self.criterion = self.get_criterion(config).to(self.device)
        self.parameter_exchanger = self.get_parameter_exchanger(config)

        for r in self.reporters:
            r.report({"host_type": "client", "initialized": str(datetime.datetime.now())})

        self.initialized = True

    def get_parameter_exchanger(self, config: Config) -> ParameterExchanger:
        """
        Returns Full Parameter Exchangers. Subclasses that require custom Parameter Exchangers can override this.

        Args:
            config (Config): The config from server.

        Returns:
            ParameterExchanger: Used to exchange parameters between server and client.
        """
        return FullParameterExchanger()

    def predict(self, input: TorchInputType) -> Tuple[TorchPredType, TorchFeatureType]:
        """
        Computes the prediction(s), and potentially features, of the model(s) given the input.

        Args:
            input (TorchInputType): Inputs to be fed into the model. If input is
                of type dict[str, torch.Tensor], it is assumed that the keys of
                input match the names of the keyword arguments of self.model.
                forward().

        Returns:
            Tuple[TorchPredType, TorchFeatureType]: A tuple in which the
                first element contains a dictionary of predictions indexed by
                name and the second element contains intermediate activations
                indexed by name. By passing features, we can compute losses
                such as the contrastive loss in MOON. All predictions
                included in dictionary will by default be used to compute
                metrics separately.

        Raises:
            TypeError: Occurs when something other than a tensor or dict of tensors is passed in to the model's
            forward method.
            ValueError: Occurs when something other than a tensor or dict of tensors is returned by the model
            forward.
        """
        if isinstance(input, torch.Tensor):
            output = self.model(input)
        elif isinstance(input, dict):
            # If input is a dictionary, then we unpack it before computing the forward pass.
            # Note that this assumes the keys of the input match (exactly) the keyword args
            # of self.model.forward().
            output = self.model(**input)
<<<<<<< HEAD
        else:
            raise TypeError('"input" must be of type torch.Tensor or dict[str, torch.Tensor].')
=======
>>>>>>> 02688192

        if isinstance(output, dict):
            return output, {}
        elif isinstance(output, torch.Tensor):
            return {"prediction": output}, {}
        elif isinstance(output, tuple):
            if len(output) != 2:
                raise ValueError(f"Output tuple should have length 2 but has length {len(output)}")
            preds, features = output
            return preds, features
        else:
            raise ValueError("Model forward did not return a tensor, dictionary of tensors, or tuple of tensors")

    def compute_loss_and_additional_losses(
        self, preds: TorchPredType, features: TorchFeatureType, target: TorchTargetType
    ) -> Tuple[torch.Tensor, Optional[dict[str, torch.Tensor]]]:
        """
        Computes the loss and any additional losses given predictions of the model and ground truth data.

        Args:
            preds (TorchPredType): Prediction(s) of the model(s) indexed by name.
            features (TorchFeatureType): Feature(s) of the model(s) indexed by name.
            target (TorchTargetType): Ground truth data to evaluate predictions against.

        Returns:
            Tuple[torch.Tensor, Union[dict[str, torch.Tensor], None]]; A tuple with:
                - The tensor for the loss
                - A dictionary of additional losses with their names and values, or None if
                    there are no additional losses.
        """
        return self.criterion(preds["prediction"], target), None

    def compute_training_loss(
        self,
        preds: TorchPredType,
        features: TorchFeatureType,
        target: TorchTargetType,
    ) -> TrainingLosses:
        """
        Computes training loss given predictions (and potentially features) of the model and ground truth data.

        Args:
            preds (TorchPredType): Prediction(s) of the model(s) indexed by name. Anything stored
                in preds will be used to compute metrics.
            features: (TorchFeatureType): Feature(s) of the model(s) indexed by name.
            target: (TorchTargetType): Ground truth data to evaluate predictions against.

        Returns:
            TrainingLosses: an instance of TrainingLosses containing backward loss and additional losses
                indexed by name.
        """
        loss, additional_losses = self.compute_loss_and_additional_losses(preds, features, target)
        return TrainingLosses(backward=loss, additional_losses=additional_losses)

    def compute_evaluation_loss(
        self,
        preds: TorchPredType,
        features: TorchFeatureType,
        target: TorchTargetType,
    ) -> EvaluationLosses:
        """
        Computes evaluation loss given predictions (and potentially features) of the model and ground truth data.

        Args:
            preds (TorchPredType): Prediction(s) of the model(s) indexed by name. Anything stored
                in preds will be used to compute metrics.
            features: (TorchFeatureType): Feature(s) of the model(s) indexed by name.
            target: (TorchTargetType): Ground truth data to evaluate predictions against.

        Returns:
            EvaluationLosses: an instance of EvaluationLosses containing checkpoint loss and additional losses
                indexed by name.
        """
        loss, additional_losses = self.compute_loss_and_additional_losses(preds, features, target)
        return EvaluationLosses(checkpoint=loss, additional_losses=additional_losses)

    def set_optimizer(self, config: Config) -> None:
        """
        Method called in the the setup_client method to set optimizer attribute returned by used-defined get_optimizer.
        In the simplest case, get_optimizer returns an optimizer. For more advanced use cases where a dictionary of
        string and optimizer are returned (ie APFL), the user must override this method.

        Args:
            config (Config): The config from the server.
        """
        optimizer = self.get_optimizer(config)
        assert not isinstance(optimizer, dict)
        self.optimizers = {"global": optimizer}

    def clone_and_freeze_model(self, model: nn.Module) -> nn.Module:
        """
        Creates a clone of the model with frozen weights to be used in loss calculations so the original model is
        preserved in its current state.

        Args:
            model (nn.Module): Model to clone and freeze
        Returns:
            nn.Module: Cloned and frozen model
        """

        cloned_model = copy.deepcopy(model)
        for param in cloned_model.parameters():
            param.requires_grad = False
        cloned_model.eval()

        return cloned_model

    def get_data_loaders(self, config: Config) -> Tuple[DataLoader, ...]:
        """
        User defined method that returns a PyTorch Train DataLoader
        and a PyTorch Validation DataLoader

        Args:
            config (Config): The config from the server.

        Returns:
            Tuple[DataLoader, ...]: Tuple of length 2. The client train and validation loader.

        Raises:
            NotImplementedError: To be defined in child class.
        """
        raise NotImplementedError

    def get_test_data_loader(self, config: Config) -> Optional[DataLoader]:
        """
        User defined method that returns a PyTorch Test DataLoader.
        By default, this function returns None, assuming that there is no test dataset to be used.
        If the user would like to load and evaluate a dataset,
            they need only override this function in their client class.

        Args:
            config (Config): The config from the server.

        Returns:
            Optional[DataLoader]. The optional client test loader. Returns None.

        """
        return None

    def transform_target(self, target: TorchTargetType) -> TorchTargetType:
        """
        Method that users can extend to specify an arbitrary transformation to apply to
        the target prior to the loss being computed. Defaults to the identity transform.

        Overriding this method can be useful in a variety of scenarios such as Self Supervised
        Learning where the target is derived from the input sample itself. For example, the FedSimClr
        reference implementation overrides this method to extract features from the target, which
        is a transformed version of the input image itself.

        Args:
            target (TorchTargetType): The target or label used to compute the loss.

        Returns:
            TorchTargetType: Identical to target.
        """
        return target

    def get_criterion(self, config: Config) -> _Loss:
        """
        User defined method that returns PyTorch loss to train model.

        Args:
            config (Config): The config from the server.

        Raises:
            NotImplementedError: To be defined in child class.
        """
        raise NotImplementedError

    def get_optimizer(self, config: Config) -> Union[Optimizer, dict[str, Optimizer]]:
        """
        Method to be defined by user that returns the PyTorch optimizer used to train models locally
        Return value can be a single torch optimizer or a dictionary of string and torch optimizer.
        Returning multiple optimizers is useful in methods like APFL which has a different optimizer
        for the local and global models.

        Args:
            config (Config): The config sent from the server.

        Returns:
            Union[Optimizer, dict[str, Optimizer]]: An optimizer or dictionary of optimizers to
            train model.

        Raises:
            NotImplementedError: To be defined in child class.
        """
        raise NotImplementedError

    def get_model(self, config: Config) -> nn.Module:
        """
        User defined method that returns PyTorch model.

        Args:
            config (Config): The config from the server.

        Returns:
            nn.Module: The client model.

        Raises:
            NotImplementedError: To be defined in child class.
        """
        raise NotImplementedError

    def get_lr_scheduler(self, optimizer_key: str, config: Config) -> Union[None, _LRScheduler]:
        """
        Optional user defined method that returns learning rate scheduler
        to be used throughout training for the given optimizer. Defaults to None.

        Args:
            optimizer_key (str): The key in the optimizer dict corresponding
                to the optimizer we are optionally defining a learning rate
                scheduler for.
            config (Config): The config from the server.

        Returns:
            Union[None, _LRScheduler]: Client learning rate schedulers.
        """
        return None

    def update_lr_schedulers(self, step: Union[int, None] = None, epoch: Union[int, None] = None) -> None:
        """
        Updates any schedulers that exist. Can be overridden to customize update logic based on client state
            (ie self.total_steps).

        Args:
            step (Union[int, None]): If using local_steps, current step of this round. Otherwise None.
            epoch (Union[int, None]): If using local_epochs current epoch of this round. Otherwise None.
        """

        assert (step is None) ^ (epoch is None)

        for lr_scheduler in self.lr_schedulers.values():
            lr_scheduler.step()  # Update LR

    def update_before_train(self, current_server_round: int) -> None:
        """
        Hook method called before training with the number of current server rounds performed.
        NOTE: This method is called immediately AFTER the aggregated parameters are received from the server.
        For example, used by MOON and FENDA to save global modules after aggregation.

        Args:
            current_server_round (int): The number of current server round.
        """
        pass

    def update_after_train(self, local_steps: int, loss_dict: dict[str, float], config: Config) -> None:
        """
        Hook method called after training with the number of local_steps performed over the FL round and
        the corresponding loss dictionary. For example, used by Scaffold to update the control variates
        after a local round of training. Also used by FedProx to update the current loss based on the loss
        returned during training. Also used by MOON and FENDA to save trained modules weights before
        aggregation.

        Args:
<<<<<<< HEAD
            local_steps (int): The number of steps so far in the round in the local
                training.
            loss_dict (dict[str, float]): A dictionary of losses from local training.
=======
            local_steps (int): The number of steps so far in the round in the local training.
            loss_dict (Dict[str, float]): A dictionary of losses from local training.
>>>>>>> 02688192
            config (Config): The config from the server
        """
        pass

    def update_before_step(self, step: int, current_round: Optional[int] = None) -> None:
        """
        Hook method called before local train step.

        Args:
            step (int): The local training step that was most recently
                completed. Resets only at the end of the round.
            current_round (Optional[int], optional): The current FL server round
        """
        pass

    def update_after_step(self, step: int, current_round: Optional[int] = None) -> None:
        """
        Hook method called after local train step on client. step is an integer that represents
        the local training step that was most recently completed. For example, used by the APFL
        method to update the alpha value after a training a step. Also used by the MOON, FENDA
        and Ditto to update optimized beta value for MK-MMD loss after n steps.

        Args:
            step (int): The step number in local training that was most recently
                completed. Resets only at the end of the round.
            current_round (Optional[int], optional): The current FL server round
        """
        pass

    def update_before_epoch(self, epoch: int) -> None:
        """
        Hook method called before local epoch on client. Only called if client
        is being trained by epochs (ie. using local_epochs key instead of local
        steps in the server config file)

        Args:
            epoch (int): Integer representing the epoch about to begin
        """
        pass

    def maybe_progress_bar(self, iterable: Iterable) -> Iterable:
        """
        Used to print progress bars during client training and validation. If
        self.progress_bar is false, just returns the original input iterable
        without modifying it.

        Args:
            iterable (Iterable): The iterable to wrap

        Returns:
            Iterable: an iterator which acts exactly like the original
                iterable, but prints a dynamically updating progress bar every
                time a value is requested. Or the original iterable if
                self.progress_bar is False
        """
        if not self.progress_bar:
            return iterable
        else:
            # Create a clean looking tqdm instance that matches the flwr logging
            kwargs = {
                "leave": True,
                "ascii": " >=",
                # "desc": f"{LOG_COLORS['INFO']}INFO{LOG_COLORS['RESET']} ",
                "unit": "steps",
                "dynamic_ncols": True,
                "bar_format": f"{LOG_COLORS['INFO']}INFO{LOG_COLORS['RESET']}" + " :        {l_bar}{bar}{r_bar}",
            }
            return tqdm(iterable, **kwargs)

    def transform_gradients(self, losses: TrainingLosses) -> None:
        """
        Hook function for model training only called after backwards pass but before
        optimizer step. Useful for transforming the gradients (such as with gradient
        clipping) before they are applied to the model weights.

        Args:
            losses (TrainingLosses): The losses object from the train step
        """
        pass

    def save_client_state(self) -> None:
        """
        Saves checkpoint dict consisting of client name, total steps, lr schedulers,
            metrics reporter and optimizers state. Method can be overridden to augment saved checkpointed state.
        """

        assert self.per_round_checkpointer is not None

        ckpt = {
            "lr_schedulers_state": {key: scheduler.state_dict() for key, scheduler in self.lr_schedulers.items()},
            "total_steps": self.total_steps,
            "client_name": self.client_name,
            "reporters": self.reporters,
            "optimizers_state": {key: optimizer.state_dict()["state"] for key, optimizer in self.optimizers.items()},
        }

        self.per_round_checkpointer.save_checkpoint(ckpt)

        log(
            INFO,
            f"Saving client state to checkpoint at {self.per_round_checkpointer.checkpoint_path}",
        )

    def load_client_state(self) -> None:
        """
        Load checkpoint dict consisting of client name, total steps, lr schedulers, metrics
            reporter and optimizers state. Method can be overridden to augment loaded checkpointed state.
        """
        assert self.per_round_checkpointer is not None and self.per_round_checkpointer.checkpoint_exists()

        ckpt = self.per_round_checkpointer.load_checkpoint()

        narrow_dict_type_and_set_attribute(self, ckpt, "client_name", "client_name", str)
        narrow_dict_type_and_set_attribute(self, ckpt, "total_steps", "total_steps", int)
        narrow_dict_type_and_set_attribute(self, ckpt, "reporters", "reporters", list[BaseReporter])

        assert "lr_schedulers_state" in ckpt and isinstance(ckpt["lr_schedulers_state"], dict)
        assert "optimizers_state" in ckpt and isinstance(ckpt["optimizers_state"], dict)

        # Optimizer is updated in setup_client to reference model weights from server
        # Thus, only optimizer state (per parameter values such as momentum)
        # should be loaded
        for key, optimizer in self.optimizers.items():
            optimizer_state = ckpt["optimizers_state"][key]
            optimizer_state_dict = optimizer.state_dict()
            optimizer_state_dict["state"] = optimizer_state
            optimizer.load_state_dict(optimizer_state_dict)

        # Schedulers initialized in setup_client to reference correct optimizers
        # Here we load in all other aspects of the scheduler state
        for key in self.lr_schedulers:
            self.lr_schedulers[key].load_state_dict(ckpt["lr_schedulers_state"][key])<|MERGE_RESOLUTION|>--- conflicted
+++ resolved
@@ -304,7 +304,6 @@
             # We perform a pre-aggregation checkpoint if applicable
             self._maybe_checkpoint(validation_loss, validation_metrics, CheckpointMode.PRE_AGGREGATION)
 
-<<<<<<< HEAD
         # Report data at end of round
         for r in self.reporters:
             r.report(
@@ -318,17 +317,7 @@
                 },
                 current_server_round,
             )
-=======
-        self.metrics_reporter.add_to_metrics_at_round(
-            current_server_round,
-            data={
-                "fit_metrics": metrics,
-                "loss_dict": loss_dict,
-                "fit_end": datetime.datetime.now(),
-            },
-        )
->>>>>>> 02688192
-
+        
         # After local client training has finished, checkpoint client state
         # if per_round_checkpointer is not None
         if self.per_round_checkpointer is not None:
@@ -377,13 +366,13 @@
 
         self.set_parameters(parameters, config, fitting_round=False)
         loss, metrics = self.validate()
-        elapsed = datetime.datetime.now() - start_time
+        end_time = datetime.datetime.now(
+        elapsed = end_time - start_time
 
         # Checkpoint based on the loss and metrics produced during validation AFTER server-side aggregation
         # NOTE: This assumes that the loss returned in the checkpointing loss
         self._maybe_checkpoint(loss, metrics, CheckpointMode.POST_AGGREGATION)
 
-<<<<<<< HEAD
         for r in self.reporters:
             r.report(
                 {
@@ -391,19 +380,11 @@
                     "eval_loss": loss,
                     "eval_start": str(start_time),
                     "eval_time_elapsed": str(elapsed),
+                    "eval_end": str(end_time)
                 },
                 current_server_round,
             )
-=======
-        self.metrics_reporter.add_to_metrics_at_round(
-            current_server_round,
-            data={
-                "evaluate_metrics": metrics,
-                "loss": loss,
-                "evaluate_end": datetime.datetime.now(),
-            },
-        )
->>>>>>> 02688192
+
 
         # EvaluateRes should return the loss, number of examples on client, and a dictionary holding metrics
         # calculation results.
@@ -974,11 +955,8 @@
             # Note that this assumes the keys of the input match (exactly) the keyword args
             # of self.model.forward().
             output = self.model(**input)
-<<<<<<< HEAD
         else:
             raise TypeError('"input" must be of type torch.Tensor or dict[str, torch.Tensor].')
-=======
->>>>>>> 02688192
 
         if isinstance(output, dict):
             return output, {}
@@ -1233,14 +1211,9 @@
         aggregation.
 
         Args:
-<<<<<<< HEAD
             local_steps (int): The number of steps so far in the round in the local
                 training.
             loss_dict (dict[str, float]): A dictionary of losses from local training.
-=======
-            local_steps (int): The number of steps so far in the round in the local training.
-            loss_dict (Dict[str, float]): A dictionary of losses from local training.
->>>>>>> 02688192
             config (Config): The config from the server
         """
         pass
