--- conflicted
+++ resolved
@@ -20,11 +20,7 @@
 torch = "^1.12.1"
 pycyclops = "^0.2.2"
 dp-accounting = "^0.4.3"
-<<<<<<< HEAD
-qpth = "^0.0.16"
-=======
 aiohttp = "^3.9.3"
->>>>>>> 3696ea2e
 
 [tool.poetry.group.dev.dependencies]
 # locked the 2.13 version because of restrictions with tensorflow-io
