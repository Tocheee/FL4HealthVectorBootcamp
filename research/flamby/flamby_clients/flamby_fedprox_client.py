--- conflicted
+++ resolved
@@ -38,11 +38,7 @@
 
         self.set_parameters(parameters, config)
         local_steps = self.narrow_config_type(config, "local_steps", int)
-<<<<<<< HEAD
         metric_values = self.train_by_steps(local_steps)
-=======
-        self.current_loss, metric_values = self.train_by_steps(current_server_round, local_steps, meter)
->>>>>>> c10464e2
         # FitRes should contain local parameters, number of examples on client, and a dictionary holding metrics
         # calculation results.
         return (
