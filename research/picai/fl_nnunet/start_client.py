import argparse
import warnings
from logging import INFO
from pathlib import Path
from typing import Optional, Union

with warnings.catch_warnings():
    # Need to import lightning utilities now in order to avoid deprecation
    # warnings. Ignore flake8 warning saying that it is unused
    # lightning utilities is imported by some of the dependencies
    # so by importing it now and filtering the warnings
    # https://github.com/Lightning-AI/utilities/issues/119
    warnings.filterwarnings("ignore", category=DeprecationWarning)
    import lightning_utilities  # noqa: F401

import flwr as fl
import torch
from flwr.common.logger import log
from torchmetrics.classification import Dice
from torchmetrics.segmentation import GeneralizedDiceScore

from fl4health.utils.metrics import TorchMetric, TransformsMetric
from research.picai.fl_nnunet.nnunet_client import nnUNetClient
from research.picai.fl_nnunet.transforms import (
    collapse_one_hot_target,
    get_annotations_from_probs,
    get_probabilities_from_logits,
)


def main(
    dataset_id: int,
    data_identifier: Optional[str],
    plans_identifier: Optional[str],
    always_preprocess: bool,
    server_address: str,
    fold: Union[str, int],
) -> None:

    # Log device and server address
    DEVICE = torch.device("cuda" if torch.cuda.is_available() else "cpu")
    log(INFO, f"Using device: {DEVICE}")
    log(INFO, f"Using server address: {server_address}")

    # Define metrics
    dice1 = TransformsMetric(
        metric=TorchMetric(
            name="dice1",
            metric=GeneralizedDiceScore(num_classes=3, weight_type="square", include_background=False).to(DEVICE),
        ),
        transforms=[get_probabilities_from_logits, get_annotations_from_probs],
    )
    # The Dice class requires preds to be ohe, but targets to not be ohe
    dice2 = TransformsMetric(
        metric=TorchMetric(name="dice2", metric=Dice(num_classes=3, ignore_index=0).to(DEVICE)),
        transforms=[get_probabilities_from_logits, collapse_one_hot_target],
    )

    metrics = [dice1, dice2]  # Oddly each of these dice metrics is drastically different.

    # Create and start client
    client = nnUNetClient(
        # Args specific to nnUNetClient
        dataset_id=dataset_id,
        fold=fold,
        data_identifier=data_identifier,
        plans_identifier=plans_identifier,
        always_preprocess=always_preprocess,
        # BaseClient Args
        device=DEVICE,
        metrics=metrics,
<<<<<<< HEAD
        data_path=join(
            nnUNet_preprocessed, dataset_name
        ),  # data_path is not actually used but is required by BaseClient
        progress_bar=True,
=======
        data_path=Path("dummy/path"),  # Argument not used by nnUNetClient
>>>>>>> a5c1b1b9
    )

    fl.client.start_client(server_address=server_address, client=client.to_client())

    # Shutdown the client
    client.shutdown()


if __name__ == "__main__":
    parser = argparse.ArgumentParser()

    parser.add_argument(
        "--dataset-id", type=int, required=True, help="The nnunet dataset id for the local client training dataset"
    )
    parser.add_argument(
        "--fold",
        type=str,
        required=True,
        help="""Which fold of the local client dataset to use for validation.
            nnunet defaults to 5 folds (0 to 4). Can also be set to 'all' to
            use all the data for both training and validation.""",
    )
    parser.add_argument(
        "--data-identifier",
        type=str,
        required=False,
        help="[OPTIONAL] The nnunet data identifier prefix to use. The final \
            data identifier will be the 'prefix_config' where config is the \
            nnunet config (eg. 2d, 3d_fullres, etc.). If preprocessed data \
            already exists can be used to specify which preprocessed data to \
            use. The default prefix is the plans name used during training (see \
            the --save-plans flag)",
    )
    parser.add_argument(
        "--plans-identifier",
        required=False,
        help="[OPTIONAL ] Specify what the plans file should be \
            named. Defaults to 'FL_Dataset000_plansname' where plansname \
            is the name of the plans file sent to the client by the server \
            and 000 is the nnunet dataset id of the local client",
    )
    parser.add_argument(
        "--always-preprocess",
        action="store_true",
        required=False,
        help="[OPTIONAL] Use this to force preprocessing the nnunet data even \
            if the preprocessed data is found to already exist",
    )
    parser.add_argument(
        "--server-address",
        type=str,
        required=False,
        default="0.0.0.0:8080",
        help="The server address for the clients to communicate to the server \
            through. Defaults to 0.0.0.0:8080",
    )

    args = parser.parse_args()

    # Convert fold to an integer if it is not 'all'
    fold: Union[int, str] = "all" if args.fold == "all" else int(args.fold)

    main(
        dataset_id=args.dataset_id,
        data_identifier=args.data_identifier,
        plans_identifier=args.plans_identifier,
        always_preprocess=args.always_preprocess,
        server_address=args.server_address,
        fold=fold,
    )<|MERGE_RESOLUTION|>--- conflicted
+++ resolved
@@ -69,14 +69,8 @@
         # BaseClient Args
         device=DEVICE,
         metrics=metrics,
-<<<<<<< HEAD
-        data_path=join(
-            nnUNet_preprocessed, dataset_name
-        ),  # data_path is not actually used but is required by BaseClient
         progress_bar=True,
-=======
         data_path=Path("dummy/path"),  # Argument not used by nnUNetClient
->>>>>>> a5c1b1b9
     )
 
     fl.client.start_client(server_address=server_address, client=client.to_client())
