import argparse
from logging import INFO
from pathlib import Path

import flwr as fl
import torch
import torch.nn as nn
from flwr.common.logger import log
from flwr.common.typing import Config, Tuple
from torch.nn.modules.loss import _Loss
from torch.optim import Optimizer
from torch.utils.data import DataLoader

from examples.models.cnn_model import MnistNet
from fl4health.client_surgery.warmup_module import WarmupModule
from fl4health.clients.fed_prox_client import FedProxClient
from fl4health.utils.load_data import load_mnist_data
from fl4health.utils.metrics import Accuracy
from fl4health.utils.random import set_all_random_seeds
from fl4health.utils.sampler import DirichletLabelBasedSampler


class MnistFedProxClient(FedProxClient):
    def get_data_loaders(self, config: Config) -> Tuple[DataLoader, DataLoader]:
        sampler = DirichletLabelBasedSampler(list(range(10)), sample_percentage=0.75, beta=1)
        batch_size = self.narrow_config_type(config, "batch_size", int)
        train_loader, val_loader, _ = load_mnist_data(self.data_path, batch_size, sampler)
        return train_loader, val_loader

    def get_model(self, config: Config) -> nn.Module:
        return MnistNet().to(self.device)

    def get_optimizer(self, config: Config) -> Optimizer:
        return torch.optim.AdamW(self.model.parameters(), lr=0.01)

    def get_criterion(self, config: Config) -> _Loss:
        return torch.nn.CrossEntropyLoss()


if __name__ == "__main__":
    parser = argparse.ArgumentParser(description="FL Client Main")
    parser.add_argument("--dataset_path", action="store", type=str, help="Path to the local dataset")
    parser.add_argument(
        "--server_address",
        action="store",
        type=str,
        help="Server Address for the clients to communicate with the server through",
        default="0.0.0.0:8080",
    )
    parser.add_argument(
        "--seed",
        action="store",
        type=int,
        help="Seed for the random number generator",
        required=False,
    )
    args = parser.parse_args()

    DEVICE = torch.device("cuda:0" if torch.cuda.is_available() else "cpu")
    data_path = Path(args.dataset_path)
    log(INFO, f"Device to be used: {DEVICE}")
    log(INFO, f"Server Address: {args.server_address}")

<<<<<<< HEAD
    client = MnistFedProxClient(data_path, [Accuracy()], DEVICE, seed=args.seed, warmup_module=WarmupModule())
=======
    # Set the random seed for reproducibility
    set_all_random_seeds(args.seed)

    client = MnistFedProxClient(data_path, [Accuracy()], DEVICE)
>>>>>>> 0d5c51df
    fl.client.start_numpy_client(server_address=args.server_address, client=client)

    # Shutdown the client gracefully
    client.shutdown()<|MERGE_RESOLUTION|>--- conflicted
+++ resolved
@@ -12,7 +12,6 @@
 from torch.utils.data import DataLoader
 
 from examples.models.cnn_model import MnistNet
-from fl4health.client_surgery.warmup_module import WarmupModule
 from fl4health.clients.fed_prox_client import FedProxClient
 from fl4health.utils.load_data import load_mnist_data
 from fl4health.utils.metrics import Accuracy
@@ -61,14 +60,10 @@
     log(INFO, f"Device to be used: {DEVICE}")
     log(INFO, f"Server Address: {args.server_address}")
 
-<<<<<<< HEAD
-    client = MnistFedProxClient(data_path, [Accuracy()], DEVICE, seed=args.seed, warmup_module=WarmupModule())
-=======
     # Set the random seed for reproducibility
     set_all_random_seeds(args.seed)
 
     client = MnistFedProxClient(data_path, [Accuracy()], DEVICE)
->>>>>>> 0d5c51df
     fl.client.start_numpy_client(server_address=args.server_address, client=client)
 
     # Shutdown the client gracefully
