import argparse
from logging import INFO
from pathlib import Path
from typing import Dict, Tuple

import flwr as fl
import torch
import torch.nn as nn
from flwr.common.logger import log
from flwr.common.typing import Config, NDArrays, Scalar
from torch.utils.data import DataLoader

from examples.dp_fed_examples.client_level_dp_weighted.data import load_data
from examples.models.logistic_regression import LogisticRegression
from fl4health.clients.clipping_client import NumpyClippingClient
from fl4health.parameter_exchange.full_exchanger import FullParameterExchanger


def train(net: nn.Module, train_loader: DataLoader, epochs: int, device: torch.device = torch.device("cpu")) -> float:

    criterion = torch.nn.BCELoss()
    optimizer = torch.optim.SGD(net.parameters(), lr=0.01, weight_decay=1e-4)

    for epoch in range(epochs):
        correct, total, running_loss = 0, 0, 0.0
        n_batches = len(train_loader)
        for features, labels in train_loader:
            features, labels = features.to(device), labels.to(device)
            optimizer.zero_grad()
            preds = net(features)
            loss = criterion(preds, labels)
            loss.backward()
            optimizer.step()

            running_loss += loss.item()
            predicted = preds.data >= 0.5

            total += labels.size(0)
            correct += (predicted.int() == labels.int()).sum().item()

        accuracy = correct / total
        # Local client logging.
        log(
            INFO,
            f"Epoch: {epoch}, Client Training Loss: {running_loss/n_batches},"
            f" Client Training Accuracy: {accuracy}",
        )
    return accuracy


def validate(
    net: nn.Module,
    validation_loader: DataLoader,
    device: torch.device = torch.device("cpu"),
) -> Tuple[float, float]:
    """Validate the network on the entire validation set."""
    criterion = torch.nn.BCELoss()
    correct, total, loss = 0, 0, 0.0
    with torch.no_grad():
        n_batches = len(validation_loader)
        for features, labels in validation_loader:
            features, labels = features.to(device), labels.to(device)
            preds = net(features)
            loss += criterion(preds, labels).item()
            predicted = preds.data >= 0.5
            total += labels.size(0)
            correct += (predicted.int() == labels.int()).sum().item()
    accuracy = correct / total
    # Local client logging.
    log(INFO, f"Client Validation Loss: {loss/n_batches} Client Validation Accuracy: {accuracy}")
    return loss / n_batches, accuracy


class HospitalClient(NumpyClippingClient):
<<<<<<< HEAD
=======
    def __init__(
        self,
        data_path: Path,
        device: torch.device,
    ) -> None:
        super().__init__()
        self.device = device
        self.data_path = data_path
        self.initialized = False
        self.train_loader: DataLoader

    def get_parameters(self, config: Config) -> NDArrays:
        # Determines which weights are sent back to the server for aggregation.
        # Currently sending all of them ordered by state_dict keys
        # NOTE: Order matters, because it is relied upon by set_parameters below
        model_weights = [val.cpu().numpy() for _, val in self.model.state_dict().items()]
        # Clipped the weights and store clipping information in parameters
        clipped_weight_update, clipping_bit = self.compute_weight_update_and_clip(model_weights)
        return clipped_weight_update + [np.array([clipping_bit])]

    def set_parameters(self, parameters: NDArrays, config: Config) -> None:
        # Sets the local model parameters transfered from the server. The state_dict is
        # reconstituted because parameters is simply a list of bytes
        # The last entry in the parameters list is assumed to be a clipping bound (even if we're evaluating)
        server_model_parameters = parameters[:-1]
        params_dict = zip(self.model.state_dict().keys(), server_model_parameters)
        state_dict = OrderedDict({k: torch.tensor(v) for k, v in params_dict})
        self.model.load_state_dict(state_dict, strict=True)

        # Store the starting parameters without clipping bound before client optimization steps
        self.current_weights = server_model_parameters

        # Expectation is that the last entry in the parameters NDArrays is a clipping bound
        clipping_bound = parameters[-1]
        self.clipping_bound = float(clipping_bound)

>>>>>>> 2f60e5bc
    def setup_client(self, config: Config) -> None:

        self.batch_size = self.narrow_config_type(config, "batch_size", int)
        self.local_epochs = self.narrow_config_type(config, "local_epochs", int)
        self.adaptive_clipping = self.narrow_config_type(config, "adaptive_clipping", bool)
        self.scaler_bytes = self.narrow_config_type(config, "scaler", bytes)

        train_loader, validation_loader, num_examples = load_data(self.data_path, self.batch_size, self.scaler_bytes)

        self.train_loader = train_loader
        self.validation_loader = validation_loader
        self.num_examples = num_examples
        self.model = LogisticRegression(input_dim=31, output_dim=1).to(self.device)
        self.parameter_exchanger = FullParameterExchanger()
        self.initialized = True

    def fit(self, parameters: NDArrays, config: Config) -> Tuple[NDArrays, int, Dict[str, Scalar]]:

        self.set_parameters(parameters, config)
        accuracy = train(
            self.model,
            self.train_loader,
            self.local_epochs,
            self.device,
        )
        # FitRes should contain local parameters, number of examples on client, and a dictionary holding metrics
        # calculation results.
        return (
            self.get_parameters(config),
            self.num_examples["train_set"],
            {"accuracy": accuracy},
        )

    def evaluate(self, parameters: NDArrays, config: Config) -> Tuple[float, int, Dict[str, Scalar]]:
        if not self.initialized:
            self.setup_client(config)
        self.set_parameters(parameters, config)
        loss, accuracy = validate(self.model, self.validation_loader, device=self.device)
        # EvaluateRes should return the loss, number of examples on client, and a dictionary holding metrics
        # calculation results.
        return (
            loss,
            self.num_examples["validation_set"],
            {"accuracy": accuracy},
        )


if __name__ == "__main__":
    parser = argparse.ArgumentParser(description="FL Client Main")
    parser.add_argument("--dataset_path", action="store", type=str, help="Path to the local dataset")
    args = parser.parse_args()

    # Load model and data
    DEVICE = torch.device("cuda:0" if torch.cuda.is_available() else "cpu")
    data_path = Path(args.dataset_path)
    client = HospitalClient(data_path, DEVICE)
    fl.client.start_numpy_client(server_address="0.0.0.0:8080", client=client)<|MERGE_RESOLUTION|>--- conflicted
+++ resolved
@@ -72,45 +72,6 @@
 
 
 class HospitalClient(NumpyClippingClient):
-<<<<<<< HEAD
-=======
-    def __init__(
-        self,
-        data_path: Path,
-        device: torch.device,
-    ) -> None:
-        super().__init__()
-        self.device = device
-        self.data_path = data_path
-        self.initialized = False
-        self.train_loader: DataLoader
-
-    def get_parameters(self, config: Config) -> NDArrays:
-        # Determines which weights are sent back to the server for aggregation.
-        # Currently sending all of them ordered by state_dict keys
-        # NOTE: Order matters, because it is relied upon by set_parameters below
-        model_weights = [val.cpu().numpy() for _, val in self.model.state_dict().items()]
-        # Clipped the weights and store clipping information in parameters
-        clipped_weight_update, clipping_bit = self.compute_weight_update_and_clip(model_weights)
-        return clipped_weight_update + [np.array([clipping_bit])]
-
-    def set_parameters(self, parameters: NDArrays, config: Config) -> None:
-        # Sets the local model parameters transfered from the server. The state_dict is
-        # reconstituted because parameters is simply a list of bytes
-        # The last entry in the parameters list is assumed to be a clipping bound (even if we're evaluating)
-        server_model_parameters = parameters[:-1]
-        params_dict = zip(self.model.state_dict().keys(), server_model_parameters)
-        state_dict = OrderedDict({k: torch.tensor(v) for k, v in params_dict})
-        self.model.load_state_dict(state_dict, strict=True)
-
-        # Store the starting parameters without clipping bound before client optimization steps
-        self.current_weights = server_model_parameters
-
-        # Expectation is that the last entry in the parameters NDArrays is a clipping bound
-        clipping_bound = parameters[-1]
-        self.clipping_bound = float(clipping_bound)
-
->>>>>>> 2f60e5bc
     def setup_client(self, config: Config) -> None:
 
         self.batch_size = self.narrow_config_type(config, "batch_size", int)
