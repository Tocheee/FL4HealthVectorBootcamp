import argparse
import pickle
from functools import partial
from logging import INFO
from typing import Any, Dict, List, Tuple

import flwr as fl
from flwr.common.logger import log
from flwr.common.parameter import ndarrays_to_parameters
from flwr.common.typing import Config, Metrics, Parameters

from examples.dp_fed_examples.client_level_dp_weighted.data import Scaler
from examples.models.logistic_regression import LogisticRegression
from examples.simple_metric_aggregation import metric_aggregation, normalize_metrics
from fl4health.client_managers.poisson_sampling_manager import PoissonSamplingClientManager
from fl4health.privacy.fl_accountants import FlClientLevelAccountantPoissonSampling
from fl4health.strategies.client_dp_fedavgm import ClientLevelDPFedAvgM
from fl4health.utils.config import load_config


def get_initial_model_parameters() -> Parameters:
    # The server-side strategy requires that we provide server side parameter initialization.
    # Currently uses the Pytorch default initialization for the model parameters.
    initial_model = LogisticRegression(input_dim=31, output_dim=1)
    return ndarrays_to_parameters([val.cpu().numpy() for _, val in initial_model.state_dict().items()])


def fit_metrics_aggregation_fn(
    all_client_metrics: List[Tuple[int, Metrics]],
) -> Metrics:
    # This function is run by the server to aggregate metrics returned by each clients fit function
    # NOTE: The first value of the tuple is number of examples for FedAvg
    total_examples, aggregated_metrics = metric_aggregation(all_client_metrics)
    return normalize_metrics(total_examples, aggregated_metrics)


def evaluate_metrics_aggregation_fn(all_client_metrics: List[Tuple[int, Metrics]]) -> Metrics:
    # This function is run by the server to aggregate metrics returned by each clients evaluate function
    # NOTE: The first value of the tuple is number of examples for FedAvg
    total_examples, aggregated_metrics = metric_aggregation(all_client_metrics)
    return normalize_metrics(total_examples, aggregated_metrics)


def construct_config(_: int, local_epochs: int, batch_size: int, adaptive_clipping: bool) -> Config:
    # NOTE: The omitted variable is server_round which allows for dynamically changing the config each round
    return {
        "local_epochs": local_epochs,
        "batch_size": batch_size,
        "adaptive_clipping": adaptive_clipping,
        "scaler": pickle.dumps(Scaler()),
    }


<<<<<<< HEAD
def fit_config(
    local_epochs: int,
    batch_size: int,
    adaptive_clipping: bool,
    current_round: int,
) -> Config:
    return construct_config(current_round, local_epochs, batch_size, adaptive_clipping)
=======
def fit_config(local_epochs: int, batch_size: int, adaptive_clipping: bool, server_round: int) -> Config:
    return construct_config(server_round, local_epochs, batch_size, adaptive_clipping)
>>>>>>> 2f60e5bc


def main(config: Dict[str, Any]) -> None:

    # This function will be used to produce a config that is sent to each client to initialize their own environment
    fit_config_fn = partial(fit_config, config["local_epochs"], config["batch_size"], config["adaptive_clipping"])

    # ClientManager that performs Poisson type sampling
    client_manager = PoissonSamplingClientManager()

    # Accountant that computes the privacy through training
    accountant = FlClientLevelAccountantPoissonSampling(
        config["client_sampling_rate"], config["server_noise_multiplier"]
    )
    target_delta = 1.0 / config["n_clients"]
    epsilon = accountant.get_epsilon(config["n_server_rounds"], target_delta)
    log(INFO, f"Model privacy after full training will be ({epsilon}, {target_delta})")

    # Server performs simple FedAveraging as it's server-side optimization strategy
    strategy = ClientLevelDPFedAvgM(
        fraction_fit=config["client_sampling_rate"],
        # Server waits for min_available_clients before starting FL rounds
        min_available_clients=config["n_clients"],
        fit_metrics_aggregation_fn=fit_metrics_aggregation_fn,
        evaluate_metrics_aggregation_fn=evaluate_metrics_aggregation_fn,
        on_fit_config_fn=fit_config_fn,
        on_evaluate_config_fn=fit_config_fn,
        # Server side weight initialization
        initial_parameters=get_initial_model_parameters(),
        adaptive_clipping=config["adaptive_clipping"],
        server_learning_rate=config["server_learning_rate"],
        clipping_learning_rate=config["clipping_learning_rate"],
        clipping_quantile=config["clipping_quantile"],
        initial_clipping_bound=config["clipping_bound"],
        weight_noise_multiplier=config["server_noise_multiplier"],
        clipping_noise_mutliplier=config["clipping_bit_noise_multiplier"],
        beta=config["server_momentum"],
        weighted_averaging=config["weighted_averaging"],
    )

    fl.server.start_server(
        server_address="0.0.0.0:8080",
        config=fl.server.ServerConfig(num_rounds=config["n_server_rounds"]),
        strategy=strategy,
        client_manager=client_manager,
    )


if __name__ == "__main__":
    parser = argparse.ArgumentParser(description="FL Server Main")
    parser.add_argument(
        "--config_path",
        action="store",
        type=str,
        help="Path to configuration file.",
        default="config.yaml",
    )
    args = parser.parse_args()

    config = load_config(args.config_path)
    main(config)<|MERGE_RESOLUTION|>--- conflicted
+++ resolved
@@ -51,18 +51,8 @@
     }
 
 
-<<<<<<< HEAD
-def fit_config(
-    local_epochs: int,
-    batch_size: int,
-    adaptive_clipping: bool,
-    current_round: int,
-) -> Config:
-    return construct_config(current_round, local_epochs, batch_size, adaptive_clipping)
-=======
 def fit_config(local_epochs: int, batch_size: int, adaptive_clipping: bool, server_round: int) -> Config:
     return construct_config(server_round, local_epochs, batch_size, adaptive_clipping)
->>>>>>> 2f60e5bc
 
 
 def main(config: Dict[str, Any]) -> None:
