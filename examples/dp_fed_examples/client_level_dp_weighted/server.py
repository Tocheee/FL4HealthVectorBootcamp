import argparse
import pickle
from functools import partial
from typing import Any, Dict

import flwr as fl
from flwr.common.parameter import ndarrays_to_parameters
from flwr.common.typing import Config, Parameters

from examples.dp_fed_examples.client_level_dp_weighted.data import Scaler
from examples.models.logistic_regression import LogisticRegression
from examples.simple_metric_aggregation import evaluate_metrics_aggregation_fn, fit_metrics_aggregation_fn
from fl4health.client_managers.poisson_sampling_manager import PoissonSamplingClientManager
from fl4health.server.client_level_dp_fed_avg_server import ClientLevelDPFedAvgServer
from fl4health.strategies.client_dp_fedavgm import ClientLevelDPFedAvgM
from fl4health.utils.config import load_config


def get_initial_model_parameters() -> Parameters:
    # The server-side strategy requires that we provide server side parameter initialization.
    # Currently uses the Pytorch default initialization for the model parameters.
    initial_model = LogisticRegression(input_dim=31, output_dim=1)
    return ndarrays_to_parameters([val.cpu().numpy() for _, val in initial_model.state_dict().items()])


<<<<<<< HEAD
def fit_metrics_aggregation_fn(
    all_client_metrics: List[Tuple[int, Metrics]],
) -> Metrics:
    # This function is run by the server to aggregate metrics returned by each clients fit function
    # NOTE: The first value of the tuple is number of examples for FedAvg
    total_examples, aggregated_metrics = metric_aggregation(all_client_metrics)
    return normalize_metrics(total_examples, aggregated_metrics)


def evaluate_metrics_aggregation_fn(all_client_metrics: List[Tuple[int, Metrics]]) -> Metrics:
    # This function is run by the server to aggregate metrics returned by each clients evaluate function
    # NOTE: The first value of the tuple is number of examples for FedAvg
    total_examples, aggregated_metrics = metric_aggregation(all_client_metrics)
    return normalize_metrics(total_examples, aggregated_metrics)


def construct_config(current_round: int, local_epochs: int, batch_size: int, adaptive_clipping: bool) -> Config:
=======
def construct_config(_: int, local_epochs: int, batch_size: int, adaptive_clipping: bool) -> Config:
>>>>>>> b982d214
    # NOTE: The omitted variable is server_round which allows for dynamically changing the config each round
    return {
        "local_epochs": local_epochs,
        "batch_size": batch_size,
        "adaptive_clipping": adaptive_clipping,
        "scaler": pickle.dumps(Scaler()),
        "current_server_round": current_round,
    }


def fit_config(local_epochs: int, batch_size: int, adaptive_clipping: bool, server_round: int) -> Config:
    return construct_config(server_round, local_epochs, batch_size, adaptive_clipping)


def main(config: Dict[str, Any]) -> None:
    # This function will be used to produce a config that is sent to each client to initialize their own environment
    fit_config_fn = partial(fit_config, config["local_epochs"], config["batch_size"], config["adaptive_clipping"])

    # ClientManager that performs Poisson type sampling
    client_manager = PoissonSamplingClientManager()

    # Server performs simple weighted FedAveraging with client level differential privacy
    strategy = ClientLevelDPFedAvgM(
        fraction_fit=config["client_sampling_rate"],
        # Server waits for min_available_clients before starting FL rounds
        min_available_clients=config["n_clients"],
        fit_metrics_aggregation_fn=fit_metrics_aggregation_fn,
        evaluate_metrics_aggregation_fn=evaluate_metrics_aggregation_fn,
        on_fit_config_fn=fit_config_fn,
        # We use the same fit config function, as nothing changes for eval
        on_evaluate_config_fn=fit_config_fn,
        # Server side weight initialization
        initial_parameters=get_initial_model_parameters(),
        adaptive_clipping=config["adaptive_clipping"],
        server_learning_rate=config["server_learning_rate"],
        clipping_learning_rate=config["clipping_learning_rate"],
        clipping_quantile=config["clipping_quantile"],
        initial_clipping_bound=config["clipping_bound"],
        weight_noise_multiplier=config["server_noise_multiplier"],
        clipping_noise_mutliplier=config["clipping_bit_noise_multiplier"],
        beta=config["server_momentum"],
        weighted_aggregation=config["weighted_averaging"],
    )

    server = ClientLevelDPFedAvgServer(
        client_manager=client_manager,
        strategy=strategy,
        num_server_rounds=config["n_server_rounds"],
        server_noise_multiplier=config["server_noise_multiplier"],
    )
    fl.server.start_server(
        server=server,
        server_address="0.0.0.0:8080",
        config=fl.server.ServerConfig(num_rounds=config["n_server_rounds"]),
    )


if __name__ == "__main__":
    parser = argparse.ArgumentParser(description="FL Server Main")
    parser.add_argument(
        "--config_path",
        action="store",
        type=str,
        help="Path to configuration file.",
        default="config.yaml",
    )
    args = parser.parse_args()

    config = load_config(args.config_path)
    main(config)<|MERGE_RESOLUTION|>--- conflicted
+++ resolved
@@ -23,27 +23,7 @@
     return ndarrays_to_parameters([val.cpu().numpy() for _, val in initial_model.state_dict().items()])
 
 
-<<<<<<< HEAD
-def fit_metrics_aggregation_fn(
-    all_client_metrics: List[Tuple[int, Metrics]],
-) -> Metrics:
-    # This function is run by the server to aggregate metrics returned by each clients fit function
-    # NOTE: The first value of the tuple is number of examples for FedAvg
-    total_examples, aggregated_metrics = metric_aggregation(all_client_metrics)
-    return normalize_metrics(total_examples, aggregated_metrics)
-
-
-def evaluate_metrics_aggregation_fn(all_client_metrics: List[Tuple[int, Metrics]]) -> Metrics:
-    # This function is run by the server to aggregate metrics returned by each clients evaluate function
-    # NOTE: The first value of the tuple is number of examples for FedAvg
-    total_examples, aggregated_metrics = metric_aggregation(all_client_metrics)
-    return normalize_metrics(total_examples, aggregated_metrics)
-
-
 def construct_config(current_round: int, local_epochs: int, batch_size: int, adaptive_clipping: bool) -> Config:
-=======
-def construct_config(_: int, local_epochs: int, batch_size: int, adaptive_clipping: bool) -> Config:
->>>>>>> b982d214
     # NOTE: The omitted variable is server_round which allows for dynamically changing the config each round
     return {
         "local_epochs": local_epochs,
