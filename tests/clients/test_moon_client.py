import copy

import pytest
import torch
from flwr.common import Config

from fl4health.clients.moon_client import MoonClient
from fl4health.model_bases.moon_base import MoonModel
from tests.clients.fixtures import get_client  # noqa
from tests.test_utils.models_for_test import FeatureCnn, HeadCnn


@pytest.mark.parametrize("type,model", [(MoonClient, MoonModel(FeatureCnn(), HeadCnn()))])
def test_setting_parameters(get_client: MoonClient) -> None:  # noqa
    torch.manual_seed(42)
    moon_client = get_client
    config: Config = {"current_server_round": 1}

    params = [copy.deepcopy(val.cpu().numpy()) for _, val in moon_client.model.state_dict().items()]
    new_params = [layer_weights + 0.1 for layer_weights in params]
    moon_client.set_parameters(new_params, config, fitting_round=True)

    # Make sure the MOON model parameters are equal to the global model parameters
    new_moon_model_params = [val.cpu().numpy() for _, val in moon_client.model.state_dict().items()]

    for i in range(len(params)):
        assert (new_params[i] == new_moon_model_params[i]).all()

    # Make sure the old model list is still empty
    assert len(moon_client.old_models_list) == 0

    torch.seed()  # resetting the seed at the end, just to be safe


@pytest.mark.parametrize("type,model", [(MoonClient, MoonModel(FeatureCnn(), HeadCnn()))])
def test_setting_global_model(get_client: MoonClient) -> None:  # noqa
    torch.manual_seed(42)
    moon_client = get_client

    assert moon_client.global_model is None

    params = [copy.deepcopy(val.cpu().numpy()) for _, val in moon_client.model.state_dict().items()]
    moon_client.update_before_train(0)

    assert moon_client.global_model is not None

    global_params = [copy.deepcopy(val.cpu().numpy()) for _, val in moon_client.global_model.state_dict().items()]
    # Make sure the MOON model parameters are equal to the global model parameters
    for i in range(len(params)):
        assert (params[i] == global_params[i]).all()

    # Make sure the globa model is not set to train
    assert moon_client.global_model.training is False
    for param in moon_client.global_model.parameters():
        assert param.requires_grad is False

    # Make sure the original model is still set to train
    assert moon_client.model.training is True
    for param in moon_client.model.parameters():
        assert param.requires_grad is True

    torch.seed()  # resetting the seed at the end, just to be safe


@pytest.mark.parametrize("type,model", [(MoonClient, MoonModel(FeatureCnn(), HeadCnn()))])
def test_setting_old_models(get_client: MoonClient) -> None:  # noqa
    torch.manual_seed(42)
    moon_client = get_client

    assert len(moon_client.old_models_list) == 0

    params = [copy.deepcopy(val.cpu().numpy()) for _, val in moon_client.model.state_dict().items()]
    loss = {
        "loss": 0.0,
    }
    moon_client.update_after_train(0, loss)

    # Assert we stored the old model
    assert len(moon_client.old_models_list) == 1

    old_model_params = [
        copy.deepcopy(val.cpu().numpy()) for _, val in moon_client.old_models_list[0].state_dict().items()
    ]
    # Make sure the MOON model parameters are equal to the old model parameters
    for i in range(len(params)):
        assert (params[i] == old_model_params[i]).all()

    # Make sure the all old models is not set to train
    assert moon_client.old_models_list[0].training is False
    for param in moon_client.old_models_list[0].parameters():
        assert param.requires_grad is False

    # Make sure the original model is still set to train
    assert moon_client.model.training is True
    for param in moon_client.model.parameters():
        assert param.requires_grad is True

    torch.seed()  # resetting the seed at the end, just to be safe


@pytest.mark.parametrize("type,model", [(MoonClient, MoonModel(FeatureCnn(), HeadCnn()))])
def test_getting_parameters(get_client: MoonClient) -> None:  # noqa
    torch.manual_seed(42)
    moon_client = get_client
    config: Config = {"current_server_round": 1}

    assert len(moon_client.old_models_list) == 0

    params = [copy.deepcopy(val.cpu().numpy()) for _, val in moon_client.model.state_dict().items()]
    loss = {
        "loss": 0.0,
    }
    moon_client.update_after_train(0, loss)
    # Mocking sending parameters to the server, need to make sure the old_model_list is updated
    _ = moon_client.get_parameters(config)
    new_params = [layer_weights + 0.1 for layer_weights in params]
    # Setting parameters once to represent an evaluation set parameters
    moon_client.set_parameters(new_params, config, fitting_round=False)
    # Setting parameters again to represent a training set parameters
<<<<<<< HEAD
    moon_client.set_parameters(new_params, config)
=======
    moon_client.set_parameters(new_params, config, fitting_round=True)
>>>>>>> 3696ea2e
    moon_client.update_before_train(0)

    # Assert we stored the old model and the global model
    assert len(moon_client.old_models_list) == 1
    assert moon_client.global_model is not None

    old_model_params = [val.cpu().numpy() for _, val in moon_client.old_models_list[-1].state_dict().items()]
    global_model_params = [val.cpu().numpy() for _, val in moon_client.global_model.state_dict().items()]
    # Make sure the MOON model parameters are equal to the global model parameters
    new_moon_model_params = [val.cpu().numpy() for _, val in moon_client.model.state_dict().items()]

    for i in range(len(params)):
        assert (params[i] == old_model_params[i]).all()
        assert (new_params[i] == global_model_params[i]).all()
        assert (new_params[i] == new_moon_model_params[i]).all()

    # Do another round to make sure old model list doesn't expand and it contains new parameters
    # Mocking sending parameters to the server, need to make sure the old_model_list is updated
<<<<<<< HEAD
=======
    config["current_server_round"] = 2
>>>>>>> 3696ea2e
    moon_client.update_after_train(0, loss)
    _ = moon_client.get_parameters(config)
    new_params_2 = [layer_weights + 0.1 for layer_weights in params]
    # Setting parameters once to represent an evaluation set parameters
    moon_client.set_parameters(new_params, config, fitting_round=False)
    # Setting parameters again to represent a training set parameters
<<<<<<< HEAD
    moon_client.set_parameters(new_params, config)
=======
    moon_client.set_parameters(new_params, config, fitting_round=True)
>>>>>>> 3696ea2e
    moon_client.update_before_train(0)

    # Assert we stored the old model
    assert len(moon_client.old_models_list) == 1

    old_model_params = [val.cpu().numpy() for _, val in moon_client.old_models_list[-1].state_dict().items()]
    global_model_params = [val.cpu().numpy() for _, val in moon_client.global_model.state_dict().items()]
    # Make sure the MOON model parameters are equal to the global model parameters
    new_moon_model_params = [val.cpu().numpy() for _, val in moon_client.model.state_dict().items()]

    for i in range(len(params)):
        assert (new_params[i] == old_model_params[i]).all()
        assert (new_params_2[i] == global_model_params[i]).all()
        assert (new_params_2[i] == new_moon_model_params[i]).all()

    torch.seed()  # resetting the seed at the end, just to be safe


@pytest.mark.parametrize("type,model", [(MoonClient, MoonModel(FeatureCnn(), HeadCnn()))])
def test_compute_loss(get_client: MoonClient) -> None:  # noqa
    torch.manual_seed(42)
    moon_client = get_client
    # Dummy to ensure the compute loss function in the moon client is executed
    moon_client.old_models_list = [moon_client.model]
    moon_client.contrastive_weight = 1.0
    moon_client.criterion = torch.nn.CrossEntropyLoss()

    global_features = torch.tensor([[[1.0, 2.0], [3.0, 4.0]], [[5.0, 6.0], [7.0, 8.0]]])
    local_features = torch.tensor([[[1.0, 2.0], [2.0, 1.0]], [[2.0, 1.0], [1.0, -1.0]]])
    previous_local_features = torch.tensor([[[1.0, 2.0], [2.0, 1.0]], [[1.0, 1.0], [1.0, 1.0]]])

    preds = {"prediction": torch.tensor([[1.0, 0.0], [0.0, 1.0]])}
    target = torch.tensor([[1.0, 0.0], [1.0, 0.0]])
    features = {
        "features": local_features.reshape(len(local_features), -1),
        "global_features": global_features.reshape(len(global_features), -1),
        "old_features": previous_local_features.reshape(1, len(previous_local_features), -1),
    }
    expected_loss = 0.8132616
    expected_total_loss = 0.837868 + 0.8132616
    expected_contrastive_loss = 0.837868

    total_loss, additional_losses = moon_client.compute_loss_and_additional_losses(preds, features, target)
    assert isinstance(total_loss, torch.Tensor)
    assert pytest.approx(expected_total_loss, abs=0.0001) == total_loss.item()
    assert pytest.approx(expected_contrastive_loss, abs=0.0001) == additional_losses["contrastive_loss"]
    assert pytest.approx(expected_loss, abs=0.0001) == additional_losses["loss"].item()
    assert pytest.approx(expected_total_loss, abs=0.0001) == additional_losses["total_loss"].item()

    training_loss = moon_client.compute_training_loss(preds=preds, target=target, features=features)
    evaluation_loss = moon_client.compute_evaluation_loss(preds=preds, target=target, features=features)
    assert isinstance(training_loss.backward["backward"], torch.Tensor)
    assert pytest.approx(expected_loss, abs=0.0001) == evaluation_loss.checkpoint.item()
    assert pytest.approx(expected_total_loss, abs=0.0001) == training_loss.backward["backward"].item()
    assert training_loss.additional_losses == evaluation_loss.additional_losses

    torch.seed()  # resetting the seed at the end, just to be safe


@pytest.mark.parametrize("type,model", [(MoonClient, MoonModel(FeatureCnn(), HeadCnn()))])
def test_computing_first_loss(get_client: MoonClient) -> None:  # noqa
    torch.manual_seed(42)
    moon_client = get_client
    # Dummy to ensure the compute loss with a blank model list is computed correctly
    moon_client.old_models_list = []
    moon_client.contrastive_weight = 1.0
    moon_client.criterion = torch.nn.CrossEntropyLoss()

    global_features = torch.tensor([[[1.0, 2.0], [3.0, 4.0]], [[5.0, 6.0], [7.0, 8.0]]])
    local_features = torch.tensor([[[1.0, 2.0], [2.0, 1.0]], [[2.0, 1.0], [1.0, -1.0]]])
    previous_local_features = torch.tensor([[[1.0, 2.0], [2.0, 1.0]], [[1.0, 1.0], [1.0, 1.0]]])

    preds = {"prediction": torch.tensor([[1.0, 0.0], [0.0, 1.0]])}
    target = torch.tensor([[1.0, 0.0], [1.0, 0.0]])
    features = {
        "features": local_features.reshape(len(local_features), -1),
        "global_features": global_features.reshape(len(global_features), -1),
        "old_features": previous_local_features.reshape(1, len(previous_local_features), -1),
    }
    expected_loss = 0.8132616

    training_loss = moon_client.compute_training_loss(preds=preds, target=target, features=features)
    evaluation_loss = moon_client.compute_evaluation_loss(preds=preds, target=target, features=features)

    assert isinstance(training_loss.backward["backward"], torch.Tensor)
    assert pytest.approx(expected_loss, abs=0.0001) == evaluation_loss.checkpoint.item()
    assert pytest.approx(expected_loss, abs=0.0001) == training_loss.backward["backward"].item()
    assert len(evaluation_loss.additional_losses) == 0
    assert len(training_loss.additional_losses) == 0

    # Now lets set a local_model list entry and make sure everything comes out right.
    # Dummy to ensure the compute loss function in the moon client is executed
    moon_client.old_models_list = [moon_client.model]
    expected_total_loss = 0.837868 + 0.8132616
    expected_contrastive_loss = 0.837868

    total_loss, additional_losses = moon_client.compute_loss_and_additional_losses(preds, features, target)
    assert isinstance(total_loss, torch.Tensor)
    assert pytest.approx(expected_total_loss, abs=0.0001) == total_loss.item()
    assert pytest.approx(expected_contrastive_loss, abs=0.0001) == additional_losses["contrastive_loss"]
    assert pytest.approx(expected_loss, abs=0.0001) == additional_losses["loss"].item()
    assert pytest.approx(expected_total_loss, abs=0.0001) == additional_losses["total_loss"].item()

    training_loss = moon_client.compute_training_loss(preds=preds, target=target, features=features)
    evaluation_loss = moon_client.compute_evaluation_loss(preds=preds, target=target, features=features)
    assert isinstance(training_loss.backward["backward"], torch.Tensor)
    assert pytest.approx(expected_loss, abs=0.0001) == evaluation_loss.checkpoint.item()
    assert pytest.approx(expected_total_loss, abs=0.0001) == training_loss.backward["backward"].item()
    assert training_loss.additional_losses == evaluation_loss.additional_losses

    torch.seed()  # resetting the seed at the end, just to be safe<|MERGE_RESOLUTION|>--- conflicted
+++ resolved
@@ -117,11 +117,7 @@
     # Setting parameters once to represent an evaluation set parameters
     moon_client.set_parameters(new_params, config, fitting_round=False)
     # Setting parameters again to represent a training set parameters
-<<<<<<< HEAD
-    moon_client.set_parameters(new_params, config)
-=======
     moon_client.set_parameters(new_params, config, fitting_round=True)
->>>>>>> 3696ea2e
     moon_client.update_before_train(0)
 
     # Assert we stored the old model and the global model
@@ -140,21 +136,14 @@
 
     # Do another round to make sure old model list doesn't expand and it contains new parameters
     # Mocking sending parameters to the server, need to make sure the old_model_list is updated
-<<<<<<< HEAD
-=======
     config["current_server_round"] = 2
->>>>>>> 3696ea2e
     moon_client.update_after_train(0, loss)
     _ = moon_client.get_parameters(config)
     new_params_2 = [layer_weights + 0.1 for layer_weights in params]
     # Setting parameters once to represent an evaluation set parameters
     moon_client.set_parameters(new_params, config, fitting_round=False)
     # Setting parameters again to represent a training set parameters
-<<<<<<< HEAD
-    moon_client.set_parameters(new_params, config)
-=======
     moon_client.set_parameters(new_params, config, fitting_round=True)
->>>>>>> 3696ea2e
     moon_client.update_before_train(0)
 
     # Assert we stored the old model
