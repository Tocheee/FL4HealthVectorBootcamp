--- conflicted
+++ resolved
@@ -1,9 +1,3 @@
-<<<<<<< HEAD
-from pathlib import Path
-from typing import Sequence
-
-=======
->>>>>>> 9606d943
 import numpy as np
 import pytest
 from flwr.common.typing import NDArrays
@@ -19,15 +13,7 @@
     params_1: NDArrays = [np.ones((layer_size)) * 5 for _ in range(num_layers)]
     params_2: NDArrays = [np.zeros((layer_size)) for _ in range(num_layers)]
 
-<<<<<<< HEAD
-    path = Path("./")
-    device = torch.device("cpu")
-    accuracy_metric = Accuracy()
-    metrics: Sequence[Metric] = [accuracy_metric]
-    client = ScaffoldClient(path, metrics, device)
-=======
     client = get_client
->>>>>>> 9606d943
 
     delta_params = client.compute_parameters_delta(params_1, params_2)
 
@@ -45,16 +31,7 @@
     delta_model_weights: NDArrays = [np.ones((layer_size)) * 3 for _ in range(num_layers)]
     delta_control_variates: NDArrays = [np.ones((layer_size)) * 100 for _ in range(num_layers)]
 
-<<<<<<< HEAD
-    path = Path("./")
-    device = torch.device("cpu")
-    accuracy_metric = Accuracy()
-    metrics: Sequence[Metric] = [accuracy_metric]
-    client = ScaffoldClient(path, metrics, device)
-    client.learning_rate_local = 0.01
-=======
     client = get_client
->>>>>>> 9606d943
 
     updated_control_variates = client.compute_updated_control_variates(
         local_steps, delta_model_weights, delta_control_variates
